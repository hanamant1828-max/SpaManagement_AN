--- conflicted
+++ resolved
@@ -120,34 +120,10 @@
                         <table class="table table-bordered staff-availability-table mb-0">
                             <thead>
                                 <tr>
-<<<<<<< HEAD
-                                    <th>Time</th>
-                                    {% for staff_member in staff_members %}
-                                    <th class="text-center">
-                                        <div>{{ staff_member.first_name }} {{ staff_member.last_name }}</div>
-                                        <small class="text-muted">{{ staff_member.role }}</small>
-                                    <th width="120" class="text-center">Time</th>
-                                    {% for staff in staff_members %}
-                                    <th class="text-center staff-header">
-                                        <div class="d-flex flex-column align-items-center">
-                                            {% if staff.profile_image_url %}
-                                            <img src="{{ staff.profile_image_url }}" alt="{{ staff.full_name }}" 
-                                                 class="staff-photo mb-2" width="40" height="40">
-                                            {% else %}
-                                            <div class="staff-photo mb-2 bg-secondary d-flex align-items-center justify-content-center" 
-                                                 style="width: 40px; height: 40px; border-radius: 50%;">
-                                                <i class="fas fa-user text-white"></i>
-                                            </div>
-                                            {% endif %}
-                                            <span class="fw-bold">{{ staff.full_name }}</span>
-                                            <small class="text-muted">{{ staff.role.name if staff.role else 'Staff' }}</small>
-                                        </div>
-=======
                                     <th>Staff Member</th>
                                     {% for time_slot in time_slots %}
                                     <th class="text-center" style="min-width: 120px;">
                                         <div class="fw-bold">{{ time_slot.start_time.strftime('%I:%M %p') }}</div>
->>>>>>> 87185bbf
                                     </th>
                                     {% endfor %}
                                 </tr>
@@ -155,11 +131,6 @@
                             <tbody>
                                 {% for staff_member in staff_members %}
                                 <tr>
-<<<<<<< HEAD
-                                    <td class="fw-bold">
-                                    <td class="text-center time-label fw-bold">
-                                        {{ time_slot.start_time.strftime('%I:%M %p') }}
-=======
                                     <td class="fw-bold text-center" style="min-width: 180px;">
                                         <div>{{ staff_member.first_name }} {{ staff_member.last_name }}</div>
                                         <small class="text-muted">{{ staff_member.role }}</small>
@@ -192,59 +163,11 @@
                                             <i class="fas fa-ban me-1"></i>{{ schedule.schedule_name if schedule else 'Not Scheduled' }}
                                         </div>
                                         {% endif %}
->>>>>>> 87185bbf
                                     </td>
                                     {% for time_slot in time_slots %}
                                     {% set slot_key = (staff_member.id, time_slot.start_time) %}
                                     {% set availability = staff_availability.get(slot_key, {'status': 'available'}) %}
                                     <td class="text-center p-1">
-<<<<<<< HEAD
-                                    {% for staff in staff_members %}
-                                    {% set slot_key = (staff.id, time_slot.start_time) %}
-                                    <td class="text-center position-relative">
-                                        {% if staff_availability.get(slot_key) %}
-                                            {% set availability = staff_availability[slot_key] %}
-                                        {% if availability.status == 'booked' %}
-                                        <div class="bg-danger text-white p-2 rounded small">
-                                            <div class="fw-bold">{{ availability.client_name }}</div>
-                                            <div>{{ availability.service_name }}</div>
-                                            <div class="availability-slot booked" 
-                                                 data-staff-id="{{ staff.id }}" 
-                                                 data-time="{{ time_slot.start_time.isoformat() }}"
-                                                 data-appointment-id="{{ availability.appointment.id }}">
-                                                <div class="booking-info">
-                                                    <small class="text-white fw-bold d-block">{{ availability.client_name }}</small>
-                                                    <small class="text-white-50">{{ availability.service_name }}</small>
-                                                </div>
-                                            </div>
-                                            {% else %}
-                                            <div class="availability-slot available" 
-                                                 data-staff-id="{{ staff.id }}" 
-                                                 data-time="{{ time_slot.start_time.isoformat() }}"
-                                                 onclick="quickBook({{ staff.id }}, '{{ time_slot.start_time.isoformat() }}')">
-                                                <i class="fas fa-plus text-success"></i>
-                                                <small class="d-block text-success">Available</small>
-                                        </div>
-                                            {% endif %}
-                                        {% else %}
-                                        <button type="button" class="btn btn-success btn-sm w-100 quick-book-btn" 
-                                                data-staff-id="{{ staff_member.id }}"
-                                                data-staff-name="{{ staff_member.first_name }} {{ staff_member.last_name }}"
-                                                data-date="{{ selected_date.strftime('%Y-%m-%d') }}"
-                                                data-time="{{ time_slot.start_time.strftime('%H:%M') }}"
-                                                data-bs-toggle="modal" data-bs-target="#quickBookModal">
-                                            <i class="fas fa-plus"></i> Book
-                                        </button>
-                                        <div class="availability-slot available" 
-                                             data-staff-id="{{ staff.id }}" 
-                                             data-time="{{ time_slot.start_time.isoformat() }}"
-                                             onclick="quickBook({{ staff.id }}, '{{ time_slot.start_time.isoformat() }}')">
-                                            <i class="fas fa-plus text-success"></i>
-                                            <small class="d-block text-success">Available</small>
-                                        </div>
-                                        {% endif %}
-                                    </td>
-=======
                         {% if availability.status == 'booked' %}
                         <div class="{{ availability.css_class }} p-2 rounded small appointment-slot"
                              data-appointment-id="{{ availability.appointment.id if availability.appointment else '' }}"
@@ -310,7 +233,6 @@
                         </div>
                         {% endif %}
                     </td>
->>>>>>> 87185bbf
                                     {% endfor %}
                                 </tr>
                                 {% endfor %}
@@ -544,15 +466,7 @@
             document.getElementById('selectedStaffId').value = this.dataset.staffId;
             document.getElementById('selectedDate').value = this.dataset.date;
             document.getElementById('selectedTime').value = this.dataset.time;
-<<<<<<< HEAD
-function quickBook(staffId, timeStr) {
-    // Find staff member name
-    const staffMembers = {{ staff_members | tojson }};
-    const staff = staffMembers.find(s => s.id === staffId);
-            
-=======
-
->>>>>>> 87185bbf
+
             // Update modal title with staff and time info
             const modalTitle = document.querySelector('#quickBookModal .modal-title');
             modalTitle.textContent = `Quick Book - ${this.dataset.staffName} at ${this.dataset.displayTime}`;
