import os
import re
from flask import Flask, render_template, jsonify, request, redirect, url_for, flash
from flask_sqlalchemy import SQLAlchemy
from flask_wtf.csrf import CSRFProtect
from sqlalchemy.orm import DeclarativeBase
from sqlalchemy import event, func
from werkzeug.middleware.proxy_fix import ProxyFix
from flask_login import LoginManager, login_required, current_user
from datetime import datetime, date, timedelta, time
# Department will be imported inside functions to avoid circular imports


def compute_sqlite_uri():
    """Compute SQLite database URI for the current instance"""
    # Create base directory for databases
    base_dir = os.path.join(os.getcwd(), 'hanamantdatabase')
    os.makedirs(base_dir, exist_ok=True)

    # Determine instance identifier
    instance = os.environ.get('SPA_DB_INSTANCE') or os.environ.get('REPL_SLUG') or 'default'

    # Sanitize instance name to prevent path traversal
    instance = re.sub(r'[^A-Za-z0-9_-]', '_', instance)

    # Create absolute path to database file
    db_path = os.path.abspath(os.path.join(base_dir, f'{instance}.db'))

    # Return SQLite URI with absolute path
    return f'sqlite:///{db_path}'


def configure_sqlite_pragmas(dbapi_connection, connection_record):
    """Configure SQLite-specific PRAGMA settings"""
    # Only apply to SQLite connections (check if this is actually SQLite)
    if hasattr(dbapi_connection, 'execute') and 'sqlite' in str(type(dbapi_connection)).lower():
        cursor = dbapi_connection.cursor()
        # Enable foreign key constraints
        cursor.execute('PRAGMA foreign_keys=ON')
        # Use WAL mode for better concurrency
        cursor.execute('PRAGMA journal_mode=WAL')
        # Set synchronous mode for balance of safety and performance
        cursor.execute('PRAGMA synchronous=NORMAL')
        cursor.close()


class Base(DeclarativeBase):
    pass


db = SQLAlchemy(model_class=Base)

# create the app
app = Flask(__name__)
# Validate required environment variables
if not os.environ.get("SESSION_SECRET"):
    raise RuntimeError("SESSION_SECRET environment variable is required for production")
app.secret_key = os.environ.get("SESSION_SECRET")
app.wsgi_app = ProxyFix(app.wsgi_app, x_proto=1, x_host=1) # needed for url_for to generate with https

# Handle trailing slash variations
app.url_map.strict_slashes = False

# Configure the database - use SQLite
app.config["SQLALCHEMY_DATABASE_URI"] = compute_sqlite_uri()
app.config["SQLALCHEMY_ENGINE_OPTIONS"] = {
    "connect_args": {
        "check_same_thread": False  # Allow SQLite to be used across threads
    }
}
print(f"Using SQLite database: {app.config['SQLALCHEMY_DATABASE_URI']}")

# Configure cache control for Replit environment
app.config['SEND_FILE_MAX_AGE_DEFAULT'] = 0
app.config['WTF_CSRF_ENABLED'] = False  # Disable CSRF for API endpoints in development

# Session configuration for Replit environment (relaxed for development)
app.config.update(
    SECRET_KEY=os.environ.get("SESSION_SECRET"),  # No fallback for production security
    SESSION_COOKIE_SAMESITE="Lax",  # Less strict for development
    SESSION_COOKIE_SECURE=False,   # Allow non-HTTPS in development
    SESSION_COOKIE_HTTPONLY=True,
    SESSION_PERMANENT=False
)

# Initialize the app with the extension, flask-sqlalchemy >= 3.0.x
db.init_app(app)

# Initialize CSRF protection (disabled for development)
# csrf = CSRFProtect(app)

# Initialize Flask-Login
login_manager = LoginManager()
login_manager.init_app(app)
login_manager.login_view = 'login'

@login_manager.user_loader
def load_user(user_id):
    # Import inside function to avoid circular imports
    from models import User
    return User.query.get(int(user_id))

# Make utils available in all templates
@app.context_processor
def utility_processor():
    import utils
    return dict(utils=utils)

# Add ping route for health check
@app.route('/ping')
def ping():
    """Simple health check endpoint"""
    return 'OK'

# Add favicon route to prevent 404 errors
@app.route('/favicon.ico')
def favicon():
    """Return favicon response to prevent 404 errors"""
    return '', 204

# Add response headers for Replit Preview compatibility
@app.after_request
def after_request(response):
    """Add headers for Replit Preview and CORS"""
    # Allow embedding in Replit Preview
    response.headers['X-Frame-Options'] = 'SAMEORIGIN'

    # CORS headers for Replit environment
    response.headers['Access-Control-Allow-Origin'] = '*'
    response.headers['Access-Control-Allow-Methods'] = 'GET, POST, PUT, DELETE, OPTIONS'
    response.headers['Access-Control-Allow-Headers'] = 'Content-Type, Authorization, X-Requested-With'

    # Cache control for development
    response.headers['Cache-Control'] = 'no-cache, no-store, must-revalidate'
    response.headers['Pragma'] = 'no-cache'
    response.headers['Expires'] = '0'

    return response

# Basic routes removed to avoid conflicts with main application routes

# Initialize database and routes within app context
def init_app():
    """Initialize the application with proper error handling"""
    with app.app_context():
        try:
            # Configure SQLite pragmas for better performance
            event.listen(db.engine, "connect", configure_sqlite_pragmas)
            print(f"SQLite database configured: {app.config['SQLALCHEMY_DATABASE_URI']}")

            # Make sure to import the models here or their tables won't be created
            import models  # noqa: F401
            # Import inventory models for database creation
            from modules.inventory import models as inventory_models  # noqa: F401
            # Import Department model for database creation
            from models import Department  # noqa: F401

            # Try to create tables, but handle conflicts gracefully
            db.create_all()
            print("SQLite database tables created successfully")
            print(f"Database file location: {app.config['SQLALCHEMY_DATABASE_URI']}")
            
            # Create default permissions if they don't exist
            try:
                from models import Permission
                default_permissions = [
                    {'name': 'dashboard_view', 'display_name': 'View Dashboard', 'description': 'Access to main dashboard', 'module': 'dashboard'},
                    {'name': 'staff_view', 'display_name': 'View Staff', 'description': 'View staff information', 'module': 'staff'},
                    {'name': 'staff_create', 'display_name': 'Create Staff', 'description': 'Add new staff members', 'module': 'staff'},
                    {'name': 'staff_edit', 'display_name': 'Edit Staff', 'description': 'Modify staff information', 'module': 'staff'},
                    {'name': 'staff_delete', 'display_name': 'Delete Staff', 'description': 'Remove staff members', 'module': 'staff'},
                    {'name': 'clients_view', 'display_name': 'View Clients', 'description': 'View client information', 'module': 'clients'},
                    {'name': 'clients_create', 'display_name': 'Create Clients', 'description': 'Add new clients', 'module': 'clients'},
                    {'name': 'clients_edit', 'display_name': 'Edit Clients', 'description': 'Modify client information', 'module': 'clients'},
                    {'name': 'clients_delete', 'display_name': 'Delete Clients', 'description': 'Remove clients', 'module': 'clients'},
                    {'name': 'services_view', 'display_name': 'View Services', 'description': 'View services and pricing', 'module': 'services'},
                    {'name': 'services_create', 'display_name': 'Create Services', 'description': 'Add new services', 'module': 'services'},
                    {'name': 'services_edit', 'display_name': 'Edit Services', 'description': 'Modify services and pricing', 'module': 'services'},
                    {'name': 'services_delete', 'display_name': 'Delete Services', 'description': 'Remove services', 'module': 'services'},
                    {'name': 'appointments_view', 'display_name': 'View Appointments', 'description': 'View appointment bookings', 'module': 'bookings'},
                    {'name': 'appointments_create', 'display_name': 'Create Appointments', 'description': 'Book new appointments', 'module': 'bookings'},
                    {'name': 'appointments_edit', 'display_name': 'Edit Appointments', 'description': 'Modify appointments', 'module': 'bookings'},
                    {'name': 'appointments_delete', 'display_name': 'Delete Appointments', 'description': 'Cancel appointments', 'module': 'bookings'},
                    {'name': 'billing_view', 'display_name': 'View Billing', 'description': 'Access billing information', 'module': 'billing'},
                    {'name': 'billing_create', 'display_name': 'Create Bills', 'description': 'Generate invoices and bills', 'module': 'billing'},
                    {'name': 'billing_edit', 'display_name': 'Edit Bills', 'description': 'Modify billing information', 'module': 'billing'},
                    {'name': 'inventory_view', 'display_name': 'View Inventory', 'description': 'Access inventory information', 'module': 'inventory'},
                    {'name': 'inventory_create', 'display_name': 'Create Inventory', 'description': 'Add inventory items', 'module': 'inventory'},
                    {'name': 'inventory_edit', 'display_name': 'Edit Inventory', 'description': 'Modify inventory items', 'module': 'inventory'},
                    {'name': 'packages_view', 'display_name': 'View Packages', 'description': 'View service packages', 'module': 'packages'},
                    {'name': 'packages_create', 'display_name': 'Create Packages', 'description': 'Create service packages', 'module': 'packages'},
                    {'name': 'packages_edit', 'display_name': 'Edit Packages', 'description': 'Modify service packages', 'module': 'packages'},
                    {'name': 'reports_view', 'display_name': 'View Reports', 'description': 'Access business reports', 'module': 'reports'},
                    {'name': 'expenses_view', 'display_name': 'View Expenses', 'description': 'View business expenses', 'module': 'expenses'},
                    {'name': 'expenses_create', 'display_name': 'Create Expenses', 'description': 'Add new expenses', 'module': 'expenses'},
                    {'name': 'expenses_edit', 'display_name': 'Edit Expenses', 'description': 'Modify expenses', 'module': 'expenses'},
                    {'name': 'settings_view', 'display_name': 'View Settings', 'description': 'Access system settings', 'module': 'settings'},
                    {'name': 'settings_edit', 'display_name': 'Edit Settings', 'description': 'Modify system settings', 'module': 'settings'},
                ]
                
                for perm_data in default_permissions:
                    existing_permission = Permission.query.filter_by(name=perm_data['name']).first()
                    if not existing_permission:
                        permission = Permission(**perm_data)
                        db.session.add(permission)
                
                db.session.commit()
                print("Default permissions created successfully")
                
            except Exception as e:
                db.session.rollback()
                print(f"Warning: Could not create default permissions: {e}")
        except Exception as e:
            print(f"SQLite database initialization warning: {e}")
            print("Continuing with existing SQLite database...")

        print("Basic routes imported successfully")

# Initialize the app
init_app()

# Packages blueprint will be imported later if needed

# Import routes.py removed to avoid route conflicts
# Adding specific missing routes instead

# Import views selectively to avoid route conflicts
try:
    from modules.auth.auth_views import *
    print("✅ Auth views imported")
except Exception as e:
    print(f"⚠️ Auth views import error: {e}")

try:
    from modules.dashboard.dashboard_views import *
    print("✅ Dashboard views imported")
except Exception as e:
    print(f"⚠️ Dashboard views import error: {e}")

try:
    from modules.clients.clients_views import *
    print("✅ Clients views imported")
except Exception as e:
    print(f"⚠️ Clients views import error: {e}")

try:
    from modules.services.services_views import *
    print("✅ Services views imported")
except Exception as e:
    print(f"⚠️ Services views import error: {e}")

try:
    from modules.expenses.expenses_views import *
    print("✅ Expenses views imported")
except Exception as e:
    print(f"⚠️ Expenses views import error: {e}")

try:
    from modules.reports.reports_views import *
    print("✅ Reports views imported")
except Exception as e:
    print(f"⚠️ Reports views import error: {e}")

try:
    from modules.settings.settings_views import *
    print("✅ Settings views imported")
except Exception as e:
    print(f"⚠️ Settings views import error: {e}")

try:
    from modules.checkin.checkin_views import *
    print("✅ Checkin views imported")
except Exception as e:
    print(f"⚠️ Checkin views import error: {e}")

try:
    from modules.inventory.views import *
    print("✅ Inventory views imported")
except Exception as e:
    print(f"⚠️ Inventory views import error: {e}")

# Import bookings views last to ensure no conflicts
try:
    from modules.bookings.bookings_views import *
    print("✅ Bookings views imported")
except Exception as e:
    print(f"⚠️ Bookings views import error: {e}")

# Import specific modules referenced in base.html navigation
try:
    from modules.staff.shift_scheduler_views import shift_scheduler_bp
    app.register_blueprint(shift_scheduler_bp)
    print("✅ Shift scheduler views imported")
except Exception as e:
    print(f"⚠️ Shift scheduler views import error: {e}")

try:
    from modules.billing.integrated_billing_views import *
    print("✅ Integrated billing views imported")
    # Verify that the appointment_to_billing route is registered
    from flask import current_app
    with app.app_context():
        rules = [rule.rule for rule in app.url_map.iter_rules()]
        if '/appointment/<int:appointment_id>/go-to-billing' in rules:
            print("✅ Appointment billing route registered successfully")
        else:
            print("⚠️ Appointment billing route not found in URL map")
except Exception as e:
    print(f"⚠️ Integrated billing views import error: {e}")

# Skip other problematic imports that cause route conflicts
print("⚠️ Skipping other staff, notifications, and packages views to avoid conflicts")

# Import user management views
try:
    from modules.user_management.user_views import *
    print("User management routes registered successfully")
except Exception as e:
    print(f"Error importing user management routes: {e}")
    print("User management will not be available")

# Routes are imported via module views, avoiding import conflicts

# Unaki Booking API endpoints
@app.route('/api/unaki/services')
def unaki_services():
    """Get all active services for Unaki booking"""
    try:
        from modules.services.services_queries import get_active_services
        services = get_active_services()
        services_data = []
        for service in services:
            services_data.append({
                'id': service.id,
                'name': service.name,
                'duration': service.duration,
                'price': float(service.price) if service.price else 0.0,
                'category': getattr(service, 'category', 'General'),
                'description': getattr(service, 'description', '')
            })
        return jsonify(services_data)
    except Exception as e:
        print(f"Error in unaki_services: {e}")
        return jsonify([])

@app.route('/api/unaki/staff')
def unaki_staff():
    """Get all active staff for Unaki booking"""
    try:
        from modules.staff.staff_queries import get_staff_members
        staff = get_staff_members()
        staff_data = []
        for member in staff:
            staff_data.append({
                'id': member.id,
                'name': member.full_name or f"{member.first_name} {member.last_name}",
                'role': getattr(member, 'role', 'Staff'),
                'specialty': getattr(member, 'specialization', member.role if hasattr(member, 'role') else 'General'),
                'is_active': member.is_active
            })
        return jsonify(staff_data)
    except Exception as e:
        print(f"Error in unaki_staff: {e}")
        return jsonify([])

@app.route('/api/unaki/clients')
def unaki_clients():
    """Get all active clients for Unaki booking"""
    try:
        from modules.clients.clients_queries import get_all_customers
        clients = get_all_customers()
        clients_data = []
        for client in clients:
            clients_data.append({
                'id': client.id,
                'name': client.full_name or f"{client.first_name} {client.last_name}",
                'phone': client.phone,
                'email': client.email,
                'is_active': client.is_active
            })
        return jsonify(clients_data)
    except Exception as e:
        print(f"Error in unaki_clients: {e}")
        return jsonify([])

@app.route('/api/unaki/schedule')
def unaki_schedule():
    """Get schedule data for Unaki booking"""
    try:
        from datetime import datetime, date, timedelta
        from modules.staff.staff_queries import get_staff_members
        from models import UnakiBooking

        # Get date parameter
        date_str = request.args.get('date', date.today().strftime('%Y-%m-%d'))
        target_date = datetime.strptime(date_str, '%Y-%m-%d').date()

        # Debug: Log the date we're querying for
        print(f"🗓️  Querying Unaki bookings for date: {target_date} (from parameter: {date_str})")

        # Get staff members
        staff_members = get_staff_members()

        # Get Unaki bookings for the target date
        unaki_bookings = UnakiBooking.query.filter_by(appointment_date=target_date).all()

        # Format staff data
        staff_data = []
        for staff in staff_members:
            staff_info = {
                'id': staff.id,
                'name': staff.full_name or f"{staff.first_name} {staff.last_name}",
                'specialty': getattr(staff, 'specialization', staff.role if hasattr(staff, 'role') else 'General'),
                'shift_start': '09:00',
                'shift_end': '17:00',
                'is_working': True
            }
            staff_data.append(staff_info)

        # Format Unaki bookings data
        appointments_data = []
        for booking in unaki_bookings:
            appointment_info = {
                'id': booking.id,
                'staffId': booking.staff_id,
                'clientName': booking.client_name,
                'clientPhone': booking.client_phone or '',
                'service': booking.service_name,
                'startTime': booking.start_time.strftime('%H:%M'),
                'endTime': booking.end_time.strftime('%H:%M'),
                'duration': booking.service_duration,
                'status': booking.status,
                'notes': booking.notes or '',
                'amount': booking.service_price,
                'payment_status': booking.payment_status,
                'booking_source': booking.booking_source
            }
            appointments_data.append(appointment_info)

        # Format breaks data (simplified for now)
        breaks_data = []

        # Debug: Log appointments by staff ID
        staff_appointment_counts = {}
        for apt in appointments_data:
            staff_id = apt['staffId']
            if staff_id not in staff_appointment_counts:
                staff_appointment_counts[staff_id] = []
            staff_appointment_counts[staff_id].append(apt)

        print(f"🔍 Appointments distribution by staff:")
        for staff_id, staff_appointments in staff_appointment_counts.items():
            staff_name = next((s['name'] for s in staff_data if s['id'] == staff_id), f'Staff {staff_id}')
            print(f"   Staff {staff_id} ({staff_name}): {len(staff_appointments)} appointments")
            for apt in staff_appointments:
                print(f"     - {apt['clientName']} - {apt['service']} ({apt['startTime']} - {apt['endTime']})")

        if not appointments_data:
            print("🔍 No appointments found for this date")

        return jsonify({
            'success': True,
            'date': date_str,
            'staff': staff_data,
            'appointments': appointments_data,
            'breaks': breaks_data
        })

    except Exception as e:
        print(f"Error in unaki_schedule: {e}")
        return jsonify({
            'success': False,
            'error': str(e),
            'staff': [],
            'appointments': [],
            'breaks': []
        })

@app.route('/api/unaki/load-sample-data', methods=['POST'])
def unaki_load_sample_data():
    """Load sample data for Unaki booking system - clears existing data first"""
    try:
        from datetime import datetime, date, time
        from models import UnakiBooking

        # First, clear ALL existing UnakiBooking records for today to ensure clean state
        target_date = date.today()
        existing_bookings = UnakiBooking.query.filter_by(appointment_date=target_date).all()

        print(f"🧹 Clearing {len(existing_bookings)} existing bookings for {target_date}")
        for booking in existing_bookings:
            db.session.delete(booking)

        # Force commit to ensure data is cleared
        db.session.commit()
        print(f"✅ Cleared all existing bookings")

        # Verify the clear worked
        remaining_count = UnakiBooking.query.filter_by(appointment_date=target_date).count()
        if remaining_count > 0:
            print(f"⚠️ Warning: {remaining_count} bookings still remain, clearing again...")
            UnakiBooking.query.filter_by(appointment_date=target_date).delete()
            db.session.commit()

        # Get today's date
        today_str = date.today().strftime('%Y-%m-%d')

        # Get all active staff members for proper distribution
        from models import User
        active_staff = User.query.filter_by(is_active=True).all()

        if not active_staff:
            return jsonify({
                'success': False,
                'error': 'No active staff members found. Please add staff members first.'
            }), 400

        print(f"👥 Found {len(active_staff)} active staff members for sample data")

        # Find Emily Davis ID specifically for consecutive bookings
        emily_davis = None
        for staff in active_staff:
            if staff.id == 3 or (hasattr(staff, 'first_name') and staff.first_name == 'Emily' and hasattr(staff, 'last_name') and staff.last_name == 'Davis'):
                emily_davis = staff
                break

        if not emily_davis:
            emily_davis = active_staff[min(2, len(active_staff)-1)]  # Use third staff as fallback

        # Sample booking data with variety - Adding comprehensive bookings for Admin User (ID: 11)
        sample_bookings = [
            # Admin User (ID: 11) - Complete day with various durations
            {
                'client_name': 'Emma Watson',
                'client_phone': '+1-555-1001',
                'service_name': 'Quick Touch-up',
                'duration': 5,
                'price': 25.0,
                'staff_id': 11,
                'start_time': '08:00',
                'end_time': '08:05',
                'date': today_str,
                'notes': '5-minute quick service for Admin'
            },
            {
<<<<<<< HEAD
                'client_name': 'Scarlett Johansson',
                'client_phone': '+1-555-1002',
                'service_name': 'Express Consultation',
                'duration': 10,
                'price': 35.0,
                'staff_id': 11,
                'start_time': '08:10',
                'end_time': '08:20',
                'date': today_str,
                'notes': '10-minute consultation with Admin'
            },
            {
                'client_name': 'Jennifer Lawrence',
                'client_phone': '+1-555-1003',
                'service_name': 'Quick Eyebrow Trim',
                'duration': 15,
                'price': 45.0,
                'staff_id': 11,
                'start_time': '08:25',
                'end_time': '08:40',
                'date': today_str,
                'notes': '15-minute eyebrow service'
            },
            {
                'client_name': 'Anne Hathaway',
                'client_phone': '+1-555-1004',
                'service_name': 'Mini Facial Express',
                'duration': 25,
                'price': 65.0,
                'staff_id': 11,
                'start_time': '08:45',
                'end_time': '09:10',
                'date': today_str,
                'notes': '25-minute express facial treatment'
            },
            {
                'client_name': 'Natalie Portman',
                'client_phone': '+1-555-1005',
                'service_name': 'Premium Face Treatment',
                'duration': 45,
                'price': 95.0,
                'staff_id': 11,
                'start_time': '09:15',
                'end_time': '10:00',
                'date': today_str,
                'notes': '45-minute premium facial service'
            },
            {
                'client_name': 'Reese Witherspoon',
                'client_phone': '+1-555-1006',
                'service_name': 'Standard Massage',
=======
                'client_name': 'David Brown',
                'client_phone': '+1-555-0102',
                'service_name': 'Swedish Massage',
                'start_time': '14:00',
>>>>>>> d40d3230
                'duration': 60,
                'price': 120.0,
                'staff_id': 11,
                'start_time': '10:05',
                'end_time': '11:05',
                'date': today_str,
                'notes': 'Classic 60-minute massage therapy'
            },
            {
                'client_name': 'Cameron Diaz',
                'client_phone': '+1-555-1007',
                'service_name': 'Luxury Spa Package',
                'duration': 75,
                'price': 150.0,
                'staff_id': 11,
                'start_time': '11:10',
                'end_time': '12:25',
                'date': today_str,
                'notes': '75-minute luxury spa treatment'
            },
            {
                'client_name': 'Julia Roberts',
                'client_phone': '+1-555-1008',
                'service_name': 'Extended Wellness Session',
                'duration': 90,
                'price': 180.0,
                'staff_id': 11,
                'start_time': '12:30',
                'end_time': '14:00',
                'date': today_str,
                'notes': '90-minute comprehensive wellness treatment'
            },
            {
                'client_name': 'Sandra Bullock',
                'client_phone': '+1-555-1009',
                'service_name': 'Afternoon Rejuvenation',
                'duration': 60,
                'price': 125.0,
                'staff_id': 11,
                'start_time': '14:05',
                'end_time': '15:05',
                'date': today_str,
                'notes': 'Afternoon renewal session'
            },
            {
                'client_name': 'Angelina Jolie',
                'client_phone': '+1-555-1010',
                'service_name': 'Celebrity Premium Treatment',
                'duration': 75,
                'price': 200.0,
                'staff_id': 11,
                'start_time': '15:10',
                'end_time': '16:25',
                'date': today_str,
                'notes': 'VIP treatment for celebrity client'
            },
            {
                'client_name': 'Charlize Theron',
                'client_phone': '+1-555-1011',
                'service_name': 'Evening Relaxation Package',
                'duration': 45,
                'price': 110.0,
                'staff_id': 11,
                'start_time': '16:30',
                'end_time': '17:15',
                'date': today_str,
                'notes': 'End-of-day relaxation treatment'
            },

            # Other staff bookings (reduced to make room for admin)
            {
                'client_name': 'Rachel Green',
                'client_phone': '+1-555-0201',
                'service_name': 'Morning Facial Treatment',
                'duration': 60,
                'price': 85.0,
                'staff_id': 3,
                'start_time': '09:00',
                'end_time': '10:00',
                'date': today_str,
                'notes': 'Fresh morning glow treatment'
            },
            {
                'client_name': 'Monica Geller',
                'client_phone': '+1-555-0202',
                'service_name': 'Deep Cleansing Facial',
                'duration': 60,
                'price': 95.0,
                'staff_id': 3,
                'start_time': '10:30',
                'end_time': '11:30',
                'date': today_str,
                'notes': 'Perfectionist client - attention to detail'
            },
            {
                'client_name': 'Phoebe Buffay',
                'client_phone': '+1-555-0203',
                'service_name': 'Relaxation Massage',
                'duration': 60,
                'price': 80.0,
                'staff_id': 3,
                'start_time': '13:00',
                'end_time': '14:00',
                'date': today_str,
                'notes': 'Loves essential oils and crystals'
            },
            {
                'client_name': 'Jessica Williams',
                'client_phone': '+1-555-0101',
                'service_name': 'Hair Styling Session',
                'duration': 90,
                'price': 125.0,
                'staff_id': 1,
                'start_time': '10:00',
                'end_time': '11:30',
                'date': today_str,
                'notes': 'Special event styling'
            },
            {
                'client_name': 'David Brown',
                'client_phone': '+1-555-0102',
                'service_name': 'Manicure & Pedicure',
                'duration': 60,
                'price': 65.0,
                'staff_id': 2,
                'start_time': '14:00',
                'end_time': '15:00',
                'date': today_str,
                'notes': 'Businessman grooming session'
            },
            {
                'client_name': 'Sarah Johnson',
                'client_phone': '+1-555-0103',
                'service_name': 'Body Scrub Treatment',
                'duration': 60,
                'price': 75.0,
                'staff_id': 2,
                'start_time': '09:30',
                'end_time': '10:30',
                'date': today_str,
                'notes': 'Exfoliating body treatment'
            }
        ]

        created_bookings = 0
        print(f"🚀 Creating {len(sample_bookings)} fresh sample bookings...")

        for booking_data in sample_bookings:
            # Parse date and times
            appointment_date = datetime.strptime(booking_data['date'], '%Y-%m-%d').date()
            start_time_obj = datetime.strptime(booking_data['start_time'], '%H:%M').time()
            end_time_obj = datetime.strptime(booking_data['end_time'], '%H:%M').time()

            # Create UnakiBooking record
            unaki_booking = UnakiBooking(
                client_name=booking_data['client_name'],
                client_phone=booking_data['client_phone'],
                client_email=f"{booking_data['client_name'].lower().replace(' ', '.')}@example.com",
                staff_id=booking_data['staff_id'],
                staff_name=f'Staff {booking_data["staff_id"]}',
                service_name=booking_data['service_name'],
                service_duration=booking_data['duration'],
                service_price=booking_data['price'],
                appointment_date=appointment_date,
                start_time=start_time_obj,
                end_time=end_time_obj,
                status='confirmed',
                notes=booking_data['notes'],
                booking_source='unaki_system',
                booking_method='sample_data',
                amount_charged=booking_data['price'],
                payment_status='pending',
                created_at=datetime.utcnow()
            )

            db.session.add(unaki_booking)
            created_bookings += 1
            print(f"   ✅ Created: {booking_data['client_name']} - {booking_data['service_name']} at {booking_data['start_time']} for Staff ID {booking_data['staff_id']}")

        db.session.commit()
        print(f"🎉 Successfully created {created_bookings} fresh sample bookings")

        return jsonify({
            'success': True,
            'message': f'Sample data loaded successfully! Created {created_bookings} Unaki bookings.',
            'data': {
                'bookings_created': created_bookings,
                'bookings_cleared': len(existing_bookings)
            }
        })

    except Exception as e:
        db.session.rollback()
        print(f"Error loading sample data: {e}")
        import traceback
        traceback.print_exc()
        return jsonify({
            'success': False,
            'error': f'Failed to load sample data: {str(e)}'
        }), 500

@app.route('/api/unaki/create-appointment', methods=['POST'])
def unaki_create_appointment():
    """Create appointment for Unaki booking system using UnakiBooking table"""
    try:
        from datetime import datetime, timedelta, time
        from models import UnakiBooking, User, Service, Customer

        data = request.get_json()
        print(f"Received booking data: {data}")

        # Validate required fields
        required_fields = ['staffId', 'clientName', 'serviceType', 'startTime', 'endTime']
        missing_fields = []

        for field in required_fields:
            if field not in data or not data[field] or str(data[field]).strip() == '':
                missing_fields.append(field)

        if missing_fields:
            return jsonify({
                'success': False,
                'error': f'Missing required fields: {", ".join(missing_fields)}'
            }), 400

        # Parse date and times
        appointment_date_str = data.get('date', datetime.now().strftime('%Y-%m-%d'))
        try:
            appointment_date = datetime.strptime(appointment_date_str, '%Y-%m-%d').date()
            start_time_obj = datetime.strptime(data['startTime'], '%H:%M').time()
            end_time_obj = datetime.strptime(data['endTime'], '%H:%M').time()
        except ValueError as ve:
            return jsonify({
                'success': False,
                'error': f'Invalid date/time format: {str(ve)}'
            }), 400

        # Calculate duration
        start_datetime = datetime.combine(appointment_date, start_time_obj)
        end_datetime = datetime.combine(appointment_date, end_time_obj)
        duration = int((end_datetime - start_datetime).total_seconds() / 60)

        if duration <= 0:
            return jsonify({
                'success': False,
                'error': 'End time must be after start time'
            }), 400

        # Verify staff exists and is active
        staff = User.query.filter_by(id=data['staffId'], is_active=True).first()
        if not staff:
            return jsonify({
                'success': False,
                'error': 'Staff member not found or inactive'
            }), 400

        # Look up service details for pricing
        service = Service.query.filter_by(name=data['serviceType'], is_active=True).first()
        service_price = float(service.price) if service else 100.0

        # Check for time conflicts - proper overlap detection
        # Two appointments overlap if: new_start < existing_end AND existing_start < new_end
        conflicting_bookings = UnakiBooking.query.filter(
            UnakiBooking.staff_id == data['staffId'],
            UnakiBooking.appointment_date == appointment_date,
            UnakiBooking.status.in_(['scheduled', 'confirmed', 'in_progress']),
            # Check for overlap: new appointment overlaps if new_start < existing_end AND existing_start < new_end
            UnakiBooking.end_time > start_time_obj,  # existing ends after new starts
            UnakiBooking.start_time < end_time_obj   # existing starts before new ends
        ).all()

        if conflicting_bookings:
            conflict_details = []
            for booking in conflicting_bookings:
                conflict_details.append(f"{booking.get_time_range_display()} - {booking.service_name}")

            return jsonify({
                'success': False,
                'error': f'Time slot conflicts with existing booking(s) for {staff.full_name}: {", ".join(conflict_details)}'
            }), 400

        # Try to find or create customer record
        customer = None
        client_phone = data.get('clientPhone', '').strip()
        client_email = data.get('clientEmail', '').strip()

        if client_phone:
            customer = Customer.query.filter_by(phone=client_phone).first()
        elif client_email:
            customer = Customer.query.filter_by(email=client_email).first()

        # If customer doesn't exist, create a basic record
        if not customer and (client_phone or client_email):
            try:
                # Split name into first and last
                name_parts = data['clientName'].strip().split(' ', 1)
                first_name = name_parts[0] if name_parts else 'Unknown'
                last_name = name_parts[1] if len(name_parts) > 1 else ''

                customer = Customer(
                    first_name=first_name,
                    last_name=last_name,
                    phone=client_phone if client_phone else None,
                    email=client_email if client_email else None,
                    is_active=True
                )
                db.session.add(customer)
                db.session.flush()  # Get the ID without committing
                print(f"Created new customer: {customer.full_name}")
            except Exception as ce:
                print(f"Warning: Could not create customer record: {ce}")
                # Continue without customer record

        # Create UnakiBooking entry
        unaki_booking = UnakiBooking(
            client_id=int(data['clientId']) if data.get('clientId') else None,
            client_name=data['clientName'].strip(),
            client_phone=client_phone,
            client_email=client_email,
            staff_id=int(data['staffId']),
            staff_name=staff.full_name,
            service_id=service.id if service else None,
            service_name=data['serviceType'].strip(),
            service_duration=duration,
            service_price=service_price,
            appointment_date=appointment_date,
            start_time=start_time_obj,
            end_time=end_time_obj,
            status='confirmed',
            notes=data.get('notes', '').strip(),
            booking_source='unaki_system',
            booking_method='form_booking',
            amount_charged=service_price,
            payment_status='pending',
            created_at=datetime.utcnow()
        )

        db.session.add(unaki_booking)
        db.session.commit()

        print(f"Successfully created booking ID: {unaki_booking.id}")

        return jsonify({
            'success': True,
            'message': 'Appointment booked successfully',
            'appointmentId': unaki_booking.id,
            'booking': unaki_booking.to_dict()
        })

    except Exception as e:
        db.session.rollback()
        print(f"Error in unaki_create_appointment: {e}")
        import traceback
        traceback.print_exc()
        return jsonify({
            'success': False,
            'error': f'Failed to create booking: {str(e)}'
        }), 500


@app.route('/unaki-booking')
@login_required
def unaki_booking():
    """Unaki Appointment Booking page"""
    if not current_user.can_access('bookings'):
        flash('Access denied', 'danger')
        return redirect(url_for('dashboard'))

    try:
        from modules.services.services_queries import get_active_services
        from modules.staff.staff_queries import get_staff_members
        from datetime import date

        # Get services and staff for initial page load
        services = get_active_services()
        staff_members = get_staff_members()
        today = date.today().strftime('%Y-%m-%d')

        return render_template('unaki_booking.html',
                             services=services,
                             staff_members=staff_members,
                             today=today)
    except Exception as e:
        print(f"Error loading Unaki booking page: {e}")
        flash('Error loading booking form. Please try again.', 'danger')
        return redirect(url_for('dashboard'))

@app.route('/system_management')
@login_required
def system_management():
    """System management page"""
    if not current_user.can_access('settings'):
        flash('Access denied', 'danger')
        return redirect(url_for('dashboard'))
    return render_template('system_management.html')

@app.route('/role_management')
@login_required
def role_management():
    """Role management page"""
    if not current_user.can_access('settings'):
        flash('Access denied', 'danger')
        return redirect(url_for('dashboard'))

    from models import Role, Permission
    from forms import RoleForm, PermissionForm, BusinessSettingsForm

    # Get all roles and permissions
    roles = Role.query.all()
    permissions = Permission.query.all()

    # Initialize forms
    role_form = RoleForm()
    permission_form = PermissionForm()
    business_form = BusinessSettingsForm()  # Add this for template compatibility

    return render_template('role_management.html',
                         roles=roles,
                         permissions=permissions,
                         role_form=role_form,
                         permission_form=permission_form,
                         business_form=business_form)

@app.route('/add_role', methods=['POST'])
@login_required
def add_role():
    """Add new role"""
    if not current_user.can_access('settings'):
        flash('Access denied', 'danger')
        return redirect(url_for('dashboard'))

    from models import Role
    from forms import RoleForm

    form = RoleForm()
    if form.validate_on_submit():
        try:
            role = Role(
                name=form.name.data,
                display_name=form.display_name.data,
                description=form.description.data,
                is_active=form.is_active.data
            )
            db.session.add(role)
            db.session.commit()
            flash('Role added successfully!', 'success')
        except Exception as e:
            db.session.rollback()
            flash(f'Error adding role: {str(e)}', 'danger')
    else:
        for field, errors in form.errors.items():
            for error in errors:
                flash(f'{getattr(form, field).label.text}: {error}', 'danger')

    return redirect(url_for('role_management'))

@app.route('/add_permission', methods=['POST'])
@login_required
def add_permission():
    """Add new permission"""
    if not current_user.can_access('settings'):
        flash('Access denied', 'danger')
        return redirect(url_for('dashboard'))

    from models import Permission
    from forms import PermissionForm

    form = PermissionForm()
    if form.validate_on_submit():
        try:
            permission = Permission(
                name=form.name.data,
                display_name=form.name.data,
                description=form.description.data,
                module='general',
                is_active=form.is_active.data
            )
            db.session.add(permission)
            db.session.commit()
            flash('Permission added successfully!', 'success')
        except Exception as e:
            db.session.rollback()
            flash(f'Error adding permission: {str(e)}', 'danger')
    else:
        for field, errors in form.errors.items():
            for error in errors:
                flash(f'{getattr(form, field).label.text}: {error}', 'danger')

    return redirect(url_for('role_management'))

@app.route('/edit_role/<int:role_id>', methods=['POST'])
@login_required
def edit_role(role_id):
    """Edit existing role"""
    if not current_user.can_access('settings'):
        flash('Access denied', 'danger')
        return redirect(url_for('dashboard'))

    from models import Role
    from forms import RoleForm

    role = Role.query.get_or_404(role_id)
    form = RoleForm()

    if form.validate_on_submit():
        try:
            # Prevent editing admin role name
            if role.name == 'admin' and form.name.data != 'admin':
                flash('Cannot change admin role name', 'danger')
                return redirect(url_for('role_management'))

            role.name = form.name.data
            role.display_name = form.display_name.data
            role.description = form.description.data
            role.is_active = form.is_active.data
            db.session.commit()
            flash('Role updated successfully!', 'success')
        except Exception as e:
            db.session.rollback()
            flash(f'Error updating role: {str(e)}', 'danger')
    else:
        for field, errors in form.errors.items():
            for error in errors:
                flash(f'{getattr(form, field).label.text}: {error}', 'danger')

    return redirect(url_for('role_management'))

@app.route('/delete_role/<int:role_id>', methods=['POST'])
@login_required
def delete_role(role_id):
    """Delete role"""
    if not current_user.can_access('settings'):
        flash('Access denied', 'danger')
        return redirect(url_for('dashboard'))

    from models import Role

    try:
        role = Role.query.get_or_404(role_id)
        
        # Prevent deleting admin role
        if role.name == 'admin':
            flash('Cannot delete admin role', 'danger')
            return redirect(url_for('role_management'))

        # Check if role is being used by users
        if role.users:
            flash(f'Cannot delete role "{role.display_name}" as it is assigned to {len(role.users)} users', 'danger')
            return redirect(url_for('role_management'))

        db.session.delete(role)
        db.session.commit()
        flash('Role deleted successfully!', 'success')
    except Exception as e:
        db.session.rollback()
        flash(f'Error deleting role: {str(e)}', 'danger')

    return redirect(url_for('role_management'))

@app.route('/api/roles/<int:role_id>', methods=['GET'])
@login_required
def api_get_role(role_id):
    """API endpoint to get role details for editing"""
    if not current_user.can_access('settings'):
        return jsonify({'error': 'Access denied'}), 403

    from models import Role

    try:
        role = Role.query.get_or_404(role_id)
        return jsonify({
            'success': True,
            'role': {
                'id': role.id,
                'name': role.name,
                'display_name': role.display_name,
                'description': role.description or '',
                'is_active': role.is_active
            }
        })
    except Exception as e:
        return jsonify({'error': str(e)}), 500

@app.route('/api/roles/<int:role_id>', methods=['DELETE'])
@login_required
def api_delete_role(role_id):
    """API endpoint to delete role"""
    if not current_user.can_access('settings'):
        return jsonify({'error': 'Access denied'}), 403

    from models import Role

    try:
        role = Role.query.get_or_404(role_id)
        
        # Prevent deleting admin role
        if role.name == 'admin':
            return jsonify({'error': 'Cannot delete admin role'}), 400

        # Check if role is being used by users
        if role.users:
            return jsonify({'error': f'Cannot delete role as it is assigned to {len(role.users)} users'}), 400

        db.session.delete(role)
        db.session.commit()
        
        return jsonify({
            'success': True,
            'message': 'Role deleted successfully'
        })
    except Exception as e:
        db.session.rollback()
        return jsonify({'error': str(e)}), 500

@app.route('/api/roles', methods=['POST'])
@login_required
def api_create_role():
    """API endpoint to create a new role"""
    if not current_user.can_access('settings'):
        return jsonify({'error': 'Access denied'}), 403

    from models import Role

    data = request.get_json()
    if not data:
        return jsonify({'error': 'No data provided'}), 400

    try:
        # Check if role name already exists
        existing_role = Role.query.filter_by(name=data.get('name')).first()
        if existing_role:
            return jsonify({'error': 'Role name already exists'}), 400

        role = Role(
            name=data.get('name'),
            display_name=data.get('display_name', data.get('name')),
            description=data.get('description', ''),
            is_active=True
        )
        db.session.add(role)
        db.session.commit()
        return jsonify({
            'success': True,
            'message': 'Role created successfully',
            'role_id': role.id
        }), 201
    except Exception as e:
        db.session.rollback()
        return jsonify({'error': str(e)}), 500

@app.route('/api/roles/<int:role_id>/permissions', methods=['GET'])
@login_required
def api_get_role_permissions(role_id):
    """API endpoint to get role permissions"""
    if not current_user.can_access('settings'):
        return jsonify({'error': 'Access denied'}), 403

    from models import Role

    try:
        role = Role.query.get_or_404(role_id)
        role_permissions = [rp.permission.name for rp in role.permissions]
        return jsonify({
            'success': True,
            'role_name': role.display_name,
            'permissions': role_permissions
        }), 200
    except Exception as e:
        return jsonify({'error': str(e)}), 500

@app.route('/api/permissions', methods=['GET'])
@login_required
def api_get_all_permissions():
    """API endpoint to get all permissions"""
    if not current_user.can_access('settings'):
        return jsonify({'error': 'Access denied'}), 403

    from models import Permission

    try:
        permissions = Permission.query.filter_by(is_active=True).order_by(Permission.module, Permission.display_name).all()
        permissions_data = []
        for permission in permissions:
            permissions_data.append({
                'id': permission.id,
                'name': permission.name,
                'display_name': permission.display_name,
                'description': permission.description,
                'module': permission.module,
                'is_active': permission.is_active
            })
        
        return jsonify({
            'success': True,
            'permissions': permissions_data
        })
    except Exception as e:
        return jsonify({'error': str(e)}), 500

@app.route('/api/roles/<int:role_id>/permissions', methods=['POST'])
@login_required
def api_update_role_permissions(role_id):
    """API endpoint to update role permissions"""
    if not current_user.can_access('settings'):
        return jsonify({'error': 'Access denied'}), 403

    from models import Role, Permission, RolePermission

    data = request.get_json()
    if not data:
        return jsonify({'error': 'No data provided'}), 400

    try:
        role = Role.query.get_or_404(role_id)
        if role.name == 'admin':
            return jsonify({'error': 'Cannot modify admin role permissions'}), 400

        # Clear existing permissions
        RolePermission.query.filter_by(role_id=role_id).delete()

        # Add new permissions
        permission_names = data.get('permissions', [])
        for perm_name in permission_names:
            permission = Permission.query.filter_by(name=perm_name).first()
            if permission:
                role_perm = RolePermission(role_id=role_id, permission_id=permission.id)
                db.session.add(role_perm)

        db.session.commit()
        return jsonify({
            'success': True,
            'message': 'Permissions updated successfully'
        }), 200
    except Exception as e:
        db.session.rollback()
        return jsonify({'error': str(e)}), 500

# Department Management Routes moved to routes.py to avoid conflicts

@app.route('/')
def index():
    """Root route - redirect to dashboard if authenticated, otherwise to login"""
    if current_user.is_authenticated:
        return redirect(url_for('dashboard'))
    return redirect(url_for('login'))

@app.route('/zenoti-booking')
@login_required
def zenoti_booking():
    """Zenoti-style appointment booking interface"""
    from models import User, Customer, Appointment
    from datetime import datetime, date

    # Get today's data for the interface


@app.route('/api/unaki/appointment/<int:appointment_id>/client-data')
def get_appointment_client_data(appointment_id):
    """Get client data for a specific appointment for billing integration"""
    try:
        from models import UnakiBooking
        
        appointment = UnakiBooking.query.get(appointment_id)
        if not appointment:
            return jsonify({
                'success': False,
                'error': 'Appointment not found'
            }), 404
        
        return jsonify({
            'success': True,
            'client_id': appointment.client_id,
            'client_name': appointment.client_name,
            'client_phone': appointment.client_phone,
            'service_name': appointment.service_name,
            'service_price': appointment.service_price,
            'payment_status': appointment.payment_status,
            'status': appointment.status,
            'appointment_date': appointment.appointment_date.strftime('%Y-%m-%d'),
            'start_time': appointment.start_time.strftime('%H:%M'),
            'end_time': appointment.end_time.strftime('%H:%M')
        })
        
    except Exception as e:
        return jsonify({
            'success': False,
            'error': str(e)
        }), 500


    today = date.today()
    staff_members = User.query.filter_by(is_active=True, role='staff').all()
    customers = Customer.query.filter_by(is_active=True).all()

    # For now, use static services data since Service model might not exist
    services = [
        {'id': 1, 'name': 'Deep Tissue Massage', 'duration': 60, 'price': 120},
        {'id': 2, 'name': 'Anti-Aging Facial', 'duration': 60, 'price': 100},
        {'id': 3, 'name': 'Gel Manicure', 'duration': 45, 'price': 65},
        {'id': 4, 'name': 'Spa Pedicure', 'duration': 60, 'price': 80},
    ]

    # Get today's appointments
    today_appointments = Appointment.query.filter(
        db.func.date(Appointment.appointment_date) == today
    ).all()

    return render_template('zenoti_booking.html',
                         appointments=today_appointments,
                         staff_members=staff_members,
                         services=services,
                         customers=customers)

@app.route('/api/create-booking', methods=['POST'])
@login_required
def zenoti_create_booking():
    """API endpoint to create new booking with multiple services"""
    try:
        from models import Appointment, Customer, User
        from datetime import datetime, timedelta

        data = request.get_json()

        # Validate required fields
        if not data.get('client_id') or not data.get('services') or not data.get('date') or not data.get('time'):
            return jsonify({'error': 'Missing required fields'}), 400

        # Parse date and time
        appointment_datetime = datetime.strptime(f"{data['date']} {data['time']}", "%Y-%m-%d %H:%M")

        created_appointments = []

        # Create appointment for each service
        for service_data in data['services']:
            # Use service data directly since we're using static services for now
            if not service_data.get('service_id'):
                continue

            # Calculate end time based on service duration
            duration_minutes = service_data.get('duration', 60)
            end_time = appointment_datetime + timedelta(minutes=duration_minutes)

            appointment = Appointment(
                client_id=data['client_id'],
                service_id=service_data['service_id'],
                staff_id=data.get('staff_id'),
                appointment_date=appointment_datetime,
                end_time=end_time,
                status='scheduled',
                amount=service_data.get('price', 0),
                notes=data.get('notes', '')
            )

            db.session.add(appointment)
            created_appointments.append(appointment)

            # Move start time for next service
            appointment_datetime = end_time

        db.session.commit()

        return jsonify({
            'success': True,
            'message': f'{len(created_appointments)} appointments created successfully',
            'appointments': [{'id': apt.id, 'date': apt.appointment_date.isoformat()} for apt in created_appointments]
        })

    except Exception as e:
        db.session.rollback()
        return jsonify({'error': str(e)}), 500

@app.route('/api/get-availability/<staff_id>/<date>')
@login_required
def get_staff_availability(staff_id, date):
    """Get staff availability for a specific date"""
    try:
        from models import Appointment
        from datetime import datetime, timedelta

        target_date = datetime.strptime(date, "%Y-%m-%d").date()

        # Get existing appointments for the staff on this date
        existing_appointments = Appointment.query.filter(
            Appointment.staff_id == staff_id,
            db.func.date(Appointment.appointment_date) == target_date
        ).all()

        # Generate available time slots (9 AM to 6 PM, 30-minute intervals)
        available_slots = []
        start_time = datetime.combine(target_date, datetime.min.time().replace(hour=9))
        end_time = datetime.combine(target_date, datetime.min.time().replace(hour=18))

        current_time = start_time
        while current_time < end_time:
            slot_end = current_time + timedelta(minutes=30)

            # Check if this slot conflicts with existing appointments
            conflict = False
            for apt in existing_appointments:
                if (current_time < apt.end_time and slot_end > apt.appointment_date):
                    conflict = True
                    break

            if not conflict:
                available_slots.append(current_time.strftime("%H:%M"))

            current_time += timedelta(minutes=30)

        return jsonify({'available_slots': available_slots})

    except Exception as e:
        return jsonify({'error': str(e)}), 500

# Ensure app is available for gunicorn
if __name__ != '__main__':
    # When imported by gunicorn or other WSGI servers
    print("App imported for WSGI deployment")


# Additional UnakiBooking API endpoints
@app.route('/api/unaki/bookings')
def unaki_get_bookings():
    """Get all Unaki bookings with optional filters"""
    try:
        from models import UnakiBooking
        from datetime import datetime, date

        # Get filter parameters
        date_filter = request.args.get('date')
        staff_id = request.args.get('staff_id', type=int)
        status = request.args.get('status')

        # Base query
        query = UnakiBooking.query

        # Apply filters
        if date_filter:
            filter_date = datetime.strptime(date_filter, '%Y-%m-%d').date()
            query = query.filter(UnakiBooking.appointment_date == filter_date)

        if staff_id:
            query = query.filter(UnakiBooking.staff_id == staff_id)

        if status:
            query = query.filter(UnakiBooking.status == status)

        bookings = query.order_by(UnakiBooking.appointment_date, UnakiBooking.start_time).all()

        return jsonify({
            'success': True,
            'bookings': [booking.to_dict() for booking in bookings],
            'total': len(bookings)
        })

    except Exception as e:
        print(f"Error in unaki_get_bookings: {e}")
        return jsonify({
            'success': False,
            'error': str(e),
            'bookings': []
        })

@app.route('/api/unaki/bookings/<int:booking_id>')
def unaki_get_booking(booking_id):
    """Get specific Unaki booking by ID"""
    try:
        from models import UnakiBooking

        booking = UnakiBooking.query.get(booking_id)
        if not booking:
            return jsonify({
                'success': False,
                'error': 'Booking not found'
            }), 404

        return jsonify({
            'success': True,
            'booking': booking.to_dict()
        })

    except Exception as e:
        print(f"Error in unaki_get_booking: {e}")
        return jsonify({
            'success': False,
            'error': str(e)
        }), 500

@app.route('/api/unaki/bookings/<int:booking_id>/update-status', methods=['PUT'])
def unaki_update_booking_status(booking_id):
    """Update Unaki booking status"""
    try:
        from models import UnakiBooking
        from datetime import datetime

        data = request.get_json()
        new_status = data.get('status')

        if not new_status:
            return jsonify({
                'success': False,
                'error': 'Status is required'
            }), 400

        valid_statuses = ['scheduled', 'confirmed', 'in_progress', 'completed', 'cancelled', 'no_show']
        if new_status not in valid_statuses:
            return jsonify({
                'success': False,
                'error': f'Invalid status. Must be one of: {", ".join(valid_statuses)}'
            }), 400

        booking = UnakiBooking.query.get(booking_id)
        if not booking:
            return jsonify({
                'success': False,
                'error': 'Booking not found'
            }), 404

        # Update status and relevant timestamps
        booking.status = new_status
        booking.updated_at = datetime.utcnow()

        if new_status == 'confirmed':
            booking.confirmed_at = datetime.utcnow()
        elif new_status == 'completed':
            booking.completed_at = datetime.utcnow()

        # Update notes if provided
        if data.get('notes'):
            booking.internal_notes = (booking.internal_notes or '') + f"\n[{datetime.now().strftime('%Y-%m-%d %H:%M')}] Status changed to {new_status}: {data['notes']}"

        db.session.commit()

        return jsonify({
            'success': True,
            'message': f'Booking status updated to {new_status}',
            'booking': booking.to_dict()
        })

    except Exception as e:
        db.session.rollback()
        print(f"Error in unaki_update_booking_status: {e}")
        return jsonify({
            'success': False,
            'error': str(e)
        }), 500

@app.route('/api/unaki/clear-all-data', methods=['POST'])
def unaki_clear_all_data():
    """Clear all Unaki booking data"""
    try:
        from models import UnakiBooking

        # Delete all bookings
        deleted_count = UnakiBooking.query.delete()
        db.session.commit()

        return jsonify({
            'success': True,
            'message': f'Cleared {deleted_count} appointments successfully',
            'deleted_count': deleted_count
        })

    except Exception as e:
        db.session.rollback()
        print(f"Error clearing all data: {e}")
        return jsonify({
            'success': False,
            'error': str(e)
        }), 500

@app.route('/api/unaki/bookings/<int:booking_id>', methods=['PUT'])
def unaki_update_booking(booking_id):
    """Update Unaki booking"""
    try:
        from models import UnakiBooking, User, Service
        from datetime import datetime, time

        data = request.get_json()

        booking = UnakiBooking.query.get(booking_id)
        if not booking:
            return jsonify({
                'success': False,
                'error': 'Booking not found'
            }), 404

        # Validate required fields
        required_fields = ['clientName', 'serviceName', 'staffId', 'startTime', 'endTime']
        for field in required_fields:
            if field not in data or not data[field]:
                return jsonify({
                    'success': False,
                    'error': f'Missing required field: {field}'
                }), 400

        # Parse date and times
        appointment_date = datetime.strptime(data.get('date', booking.appointment_date.strftime('%Y-%m-%d')), '%Y-%m-%d').date()
        start_time_obj = datetime.strptime(data['startTime'], '%H:%M').time()
        end_time_obj = datetime.strptime(data['endTime'], '%H:%M').time()

        # Calculate duration
        start_datetime = datetime.combine(appointment_date, start_time_obj)
        end_datetime = datetime.combine(appointment_date, end_time_obj)
        duration = int((end_datetime - start_datetime).total_seconds() / 60)

        if duration <= 0:
            return jsonify({
                'success': False,
                'error': 'End time must be after start time'
            }), 400

        # Verify staff exists and is active
        staff = User.query.filter_by(id=data['staffId'], is_active=True).first()
        if not staff:
            return jsonify({
                'success': False,
                'error': 'Staff member not found or inactive'
            }), 400

        # Check for time conflicts (excluding current booking)
        conflicting_bookings = UnakiBooking.query.filter(
            UnakiBooking.staff_id == data['staffId'],
            UnakiBooking.appointment_date == appointment_date,
            UnakiBooking.status.in_(['scheduled', 'confirmed', 'in_progress']),
            UnakiBooking.id != booking_id,  # Exclude current booking
            UnakiBooking.end_time > start_time_obj,
            UnakiBooking.start_time < end_time_obj
        ).all()

        if conflicting_bookings:
            conflict_details = []
            for conflict in conflicting_bookings:
                conflict_details.append(f"{conflict.get_time_range_display()} - {conflict.service_name}")

            return jsonify({
                'success': False,
                'error': f'Time slot conflicts with existing booking(s) for {staff.full_name}: {", ".join(conflict_details)}'
            }), 400

        # Update booking fields
        booking.client_name = data['clientName'].strip()
        booking.client_phone = data.get('clientPhone', '').strip()
        booking.service_name = data['serviceName'].strip()
        booking.service_duration = duration
        booking.staff_id = int(data['staffId'])
        booking.staff_name = staff.full_name
        booking.appointment_date = appointment_date
        booking.start_time = start_time_obj
        booking.end_time = end_time_obj
        booking.notes = data.get('notes', '').strip()
        booking.updated_at = datetime.utcnow()

        # Update service price and service_id if available
        service = Service.query.filter_by(name=data['serviceName'], is_active=True).first()
        if service:
            booking.service_id = service.id
            booking.service_price = float(service.price)
            booking.amount_charged = float(service.price)

        db.session.commit()

        return jsonify({
            'success': True,
            'message': 'Booking updated successfully',
            'booking': booking.to_dict()
        })

    except Exception as e:
        db.session.rollback()
        print(f"Error in unaki_update_booking: {e}")
        import traceback
        traceback.print_exc()
        return jsonify({
            'success': False,
            'error': str(e)
        }), 500

<<<<<<< HEAD
@app.route('/api/unaki/appointments/<int:appointment_id>', methods=['DELETE'])
def unaki_delete_appointment(appointment_id):
    """Delete appointment in Unaki system"""
    try:
        from models import UnakiBooking
        from datetime import datetime
=======
@app.route('/api/dashboard/stats')
def api_dashboard_stats():
    """API endpoint for dashboard statistics"""
    try:
        from models import Customer, User, Appointment, Invoice
        from datetime import datetime, timedelta
        from sqlalchemy import func

        # Calculate date ranges
        today = datetime.now().date()
        last_month = today - timedelta(days=30)
        
        # Get current stats
        total_clients = Customer.query.filter_by(is_active=True).count()
        total_staff = User.query.filter(User.role.in_(['staff', 'manager'])).filter_by(is_active=True).count()
        total_appointments = Appointment.query.filter(Appointment.appointment_date >= today).count()
        
        # Calculate revenue (from invoices if available, otherwise from appointments)
        total_revenue = 0
        try:
            revenue_result = db.session.query(func.sum(Invoice.total_amount)).filter(
                Invoice.invoice_date >= last_month
            ).scalar()
            total_revenue = float(revenue_result or 0)
        except:
            # Fallback to appointment amounts
            revenue_result = db.session.query(func.sum(Appointment.amount)).filter(
                Appointment.appointment_date >= last_month,
                Appointment.is_paid == True
            ).scalar()
            total_revenue = float(revenue_result or 0)

        # Calculate growth (placeholder - can be enhanced with historical data)
        stats = {
            'total_revenue': total_revenue,
            'total_appointments': total_appointments,
            'total_clients': total_clients,
            'total_staff': total_staff,
            'growth_revenue': 12.5,
            'growth_appointments': 8.3,
            'growth_clients': 5.7,
            'growth_staff': 0
        }

        return jsonify(stats)
        
    except Exception as e:
        print(f"Error in api_dashboard_stats: {e}")
        return jsonify({
            'total_revenue': 0,
            'total_appointments': 0,
            'total_clients': 0,
            'total_staff': 0,
            'growth_revenue': 0,
            'growth_appointments': 0,
            'growth_clients': 0,
            'growth_staff': 0
        })

@app.route('/api/dashboard/recent-activity')
def api_dashboard_recent_activity():
    """API endpoint for recent dashboard activity"""
    try:
        from models import Appointment, Customer
        from datetime import datetime, timedelta

        activities = []
        
        # Get recent appointments
        recent_appointments = Appointment.query.filter(
            Appointment.created_at >= datetime.now() - timedelta(hours=24)
        ).order_by(Appointment.created_at.desc()).limit(5).all()
        
        for appointment in recent_appointments:
            if hasattr(appointment, 'client') and appointment.client:
                activities.append({
                    'type': 'appointment',
                    'message': f'New appointment booked with {appointment.client.full_name}',
                    'time': get_relative_time(appointment.created_at),
                    'icon': 'fas fa-calendar-plus'
                })

        # Get recent clients
        recent_clients = Customer.query.filter(
            Customer.created_at >= datetime.now() - timedelta(hours=24)
        ).order_by(Customer.created_at.desc()).limit(3).all()
        
        for client in recent_clients:
            activities.append({
                'type': 'client',
                'message': f'New client registered: {client.full_name}',
                'time': get_relative_time(client.created_at),
                'icon': 'fas fa-user-plus'
            })

        # Sort by most recent
        activities.sort(key=lambda x: x['time'])
        
        return jsonify(activities[:10])
        
    except Exception as e:
        print(f"Error in api_dashboard_recent_activity: {e}")
        return jsonify([
            {
                'type': 'info',
                'message': 'Dashboard activity loading...',
                'time': 'just now',
                'icon': 'fas fa-info-circle'
            }
        ])

def get_relative_time(dt):
    """Get relative time string"""
    try:
        now = datetime.utcnow()
        diff = now - dt
        
        if diff.days > 0:
            return f"{diff.days} day{'s' if diff.days != 1 else ''} ago"
        elif diff.seconds > 3600:
            hours = diff.seconds // 3600
            return f"{hours} hour{'s' if hours != 1 else ''} ago"
        elif diff.seconds > 60:
            minutes = diff.seconds // 60
            return f"{minutes} minute{'s' if minutes != 1 else ''} ago"
        else:
            return "just now"
    except:
        return "recently"

# UNAKI BOOKING VIEW ROUTES - Duplicate removed to avoid route conflicts

@app.route('/book-appointment', methods=['POST'])
@login_required
def book_appointment():
    """Handle Unaki booking form submission with strict time-overlap conflict checking"""
    try:
        from datetime import datetime, timedelta, time, date
        from models import UnakiBooking, Service, Customer, User

        # Extract form data
        client_id = request.form.get('client_id', type=int)
        staff_id = request.form.get('staff_id', type=int)
        service_ids = request.form.get('service_ids', '')  # Comma-separated IDs
        appointment_date_str = request.form.get('appointment_date')
        start_time_str = request.form.get('start_time')
        notes = request.form.get('notes', '')
        total_duration = request.form.get('duration', type=int)

        # Validate required fields
        if not all([client_id, staff_id, service_ids, appointment_date_str, start_time_str]):
            flash('Missing required booking information', 'danger')
            return redirect(url_for('unaki_bookings'))

        # Parse date and time
        try:
            appointment_date = datetime.strptime(appointment_date_str, '%Y-%m-%d').date()
            start_time_obj = datetime.strptime(start_time_str, '%H:%M').time()
        except ValueError:
            flash('Invalid date or time format', 'danger')
            return redirect(url_for('unaki_bookings'))

        # Get service details and calculate total duration and price
        selected_service_ids = [int(id.strip()) for id in service_ids.split(',') if id.strip()]
        services = Service.query.filter(Service.id.in_(selected_service_ids)).all()

        if not services:
            flash('Selected services not found', 'danger')
            return redirect(url_for('unaki_bookings'))

        # Calculate totals
        total_duration_calculated = sum(service.duration for service in services)
        total_price = sum(float(service.price) for service in services)
        service_names = ', '.join(service.name for service in services)

        # Calculate end time
        start_datetime = datetime.combine(appointment_date, start_time_obj)
        end_datetime = start_datetime + timedelta(minutes=total_duration_calculated)
        end_time_obj = end_datetime.time()

        # Validate that appointment is not in the past
        current_datetime = datetime.now()
        if start_datetime < current_datetime:
            flash('Cannot book appointments in the past', 'danger')
            return redirect(url_for('unaki_bookings'))

        # CRITICAL STRICT TIME-OVERLAP CONFLICT CHECK
        # Check if new booking overlaps with any existing booking for the same staff member
        # Overlap logic: Two time ranges overlap if:
        # - New booking starts before existing booking ends AND
        # - New booking ends after existing booking starts
        conflicting_booking = UnakiBooking.query.filter(
            UnakiBooking.staff_id == staff_id,
            UnakiBooking.appointment_date == appointment_date,
            UnakiBooking.status.in_(['scheduled', 'confirmed', 'in_progress']),
            # Time overlap condition using SQLAlchemy and_ operator
            db.and_(
                start_time_obj < UnakiBooking.end_time,    # New start < Existing end
                end_time_obj > UnakiBooking.start_time     # New end > Existing start
            )
        ).first()
>>>>>>> d40d3230

        # Handle both JSON and non-JSON requests
        data = {}
        if request.is_json:
            data = request.get_json() or {}
        elif request.form:
            data = request.form.to_dict()

        reason = data.get('reason', 'Deleted by user')

        booking = UnakiBooking.query.get(appointment_id)
        if not booking:
            return jsonify({
                'success': False,
                'error': 'Appointment not found'
            }), 404

        # Store info for response
        client_name = booking.client_name
        service_name = booking.service_name
        appointment_time = booking.start_time.strftime('%I:%M %p')

        # Delete the booking
        db.session.delete(booking)
        db.session.commit()

        return jsonify({
            'success': True,
            'message': f'Appointment for {client_name} ({service_name} at {appointment_time}) deleted successfully',
            'deleted_appointment': {
                'id': appointment_id,
                'client_name': client_name,
                'service_name': service_name,
                'time': appointment_time
            }
        })

    except Exception as e:
        db.session.rollback()
        print(f"Error in unaki_delete_appointment: {e}")
        return jsonify({
            'success': False,
            'error': f'Failed to delete appointment: {str(e)}'
        }), 500<|MERGE_RESOLUTION|>--- conflicted
+++ resolved
@@ -308,9 +308,6 @@
 except Exception as e:
     print(f"⚠️ Integrated billing views import error: {e}")
 
-# Skip other problematic imports that cause route conflicts
-print("⚠️ Skipping other staff, notifications, and packages views to avoid conflicts")
-
 # Import user management views
 try:
     from modules.user_management.user_views import *
@@ -543,64 +540,10 @@
                 'notes': '5-minute quick service for Admin'
             },
             {
-<<<<<<< HEAD
-                'client_name': 'Scarlett Johansson',
-                'client_phone': '+1-555-1002',
-                'service_name': 'Express Consultation',
-                'duration': 10,
-                'price': 35.0,
-                'staff_id': 11,
-                'start_time': '08:10',
-                'end_time': '08:20',
-                'date': today_str,
-                'notes': '10-minute consultation with Admin'
-            },
-            {
-                'client_name': 'Jennifer Lawrence',
-                'client_phone': '+1-555-1003',
-                'service_name': 'Quick Eyebrow Trim',
-                'duration': 15,
-                'price': 45.0,
-                'staff_id': 11,
-                'start_time': '08:25',
-                'end_time': '08:40',
-                'date': today_str,
-                'notes': '15-minute eyebrow service'
-            },
-            {
-                'client_name': 'Anne Hathaway',
-                'client_phone': '+1-555-1004',
-                'service_name': 'Mini Facial Express',
-                'duration': 25,
-                'price': 65.0,
-                'staff_id': 11,
-                'start_time': '08:45',
-                'end_time': '09:10',
-                'date': today_str,
-                'notes': '25-minute express facial treatment'
-            },
-            {
-                'client_name': 'Natalie Portman',
-                'client_phone': '+1-555-1005',
-                'service_name': 'Premium Face Treatment',
-                'duration': 45,
-                'price': 95.0,
-                'staff_id': 11,
-                'start_time': '09:15',
-                'end_time': '10:00',
-                'date': today_str,
-                'notes': '45-minute premium facial service'
-            },
-            {
-                'client_name': 'Reese Witherspoon',
-                'client_phone': '+1-555-1006',
-                'service_name': 'Standard Massage',
-=======
-                'client_name': 'David Brown',
+                'client_name': 'David Brown', 
                 'client_phone': '+1-555-0102',
                 'service_name': 'Swedish Massage',
                 'start_time': '14:00',
->>>>>>> d40d3230
                 'duration': 60,
                 'price': 120.0,
                 'staff_id': 11,
@@ -1778,145 +1721,40 @@
             'error': str(e)
         }), 500
 
-<<<<<<< HEAD
-@app.route('/api/unaki/appointments/<int:appointment_id>', methods=['DELETE'])
-def unaki_delete_appointment(appointment_id):
-    """Delete appointment in Unaki system"""
-    try:
+# UNAKI BOOKING VIEW ROUTES
+@app.route('/unaki-booking')
+@login_required
+def unaki_bookings():
+    """Display the Unaki booking form with dropdowns populated from database"""
+    try:
+        from modules.clients.clients_queries import get_all_customers
+        from modules.services.services_queries import get_all_services
+        from modules.staff.staff_queries import get_staff_members
         from models import UnakiBooking
-        from datetime import datetime
-=======
-@app.route('/api/dashboard/stats')
-def api_dashboard_stats():
-    """API endpoint for dashboard statistics"""
-    try:
-        from models import Customer, User, Appointment, Invoice
-        from datetime import datetime, timedelta
-        from sqlalchemy import func
-
-        # Calculate date ranges
-        today = datetime.now().date()
-        last_month = today - timedelta(days=30)
-        
-        # Get current stats
-        total_clients = Customer.query.filter_by(is_active=True).count()
-        total_staff = User.query.filter(User.role.in_(['staff', 'manager'])).filter_by(is_active=True).count()
-        total_appointments = Appointment.query.filter(Appointment.appointment_date >= today).count()
-        
-        # Calculate revenue (from invoices if available, otherwise from appointments)
-        total_revenue = 0
-        try:
-            revenue_result = db.session.query(func.sum(Invoice.total_amount)).filter(
-                Invoice.invoice_date >= last_month
-            ).scalar()
-            total_revenue = float(revenue_result or 0)
-        except:
-            # Fallback to appointment amounts
-            revenue_result = db.session.query(func.sum(Appointment.amount)).filter(
-                Appointment.appointment_date >= last_month,
-                Appointment.is_paid == True
-            ).scalar()
-            total_revenue = float(revenue_result or 0)
-
-        # Calculate growth (placeholder - can be enhanced with historical data)
-        stats = {
-            'total_revenue': total_revenue,
-            'total_appointments': total_appointments,
-            'total_clients': total_clients,
-            'total_staff': total_staff,
-            'growth_revenue': 12.5,
-            'growth_appointments': 8.3,
-            'growth_clients': 5.7,
-            'growth_staff': 0
-        }
-
-        return jsonify(stats)
-        
-    except Exception as e:
-        print(f"Error in api_dashboard_stats: {e}")
-        return jsonify({
-            'total_revenue': 0,
-            'total_appointments': 0,
-            'total_clients': 0,
-            'total_staff': 0,
-            'growth_revenue': 0,
-            'growth_appointments': 0,
-            'growth_clients': 0,
-            'growth_staff': 0
-        })
-
-@app.route('/api/dashboard/recent-activity')
-def api_dashboard_recent_activity():
-    """API endpoint for recent dashboard activity"""
-    try:
-        from models import Appointment, Customer
-        from datetime import datetime, timedelta
-
-        activities = []
-        
-        # Get recent appointments
-        recent_appointments = Appointment.query.filter(
-            Appointment.created_at >= datetime.now() - timedelta(hours=24)
-        ).order_by(Appointment.created_at.desc()).limit(5).all()
-        
-        for appointment in recent_appointments:
-            if hasattr(appointment, 'client') and appointment.client:
-                activities.append({
-                    'type': 'appointment',
-                    'message': f'New appointment booked with {appointment.client.full_name}',
-                    'time': get_relative_time(appointment.created_at),
-                    'icon': 'fas fa-calendar-plus'
-                })
-
-        # Get recent clients
-        recent_clients = Customer.query.filter(
-            Customer.created_at >= datetime.now() - timedelta(hours=24)
-        ).order_by(Customer.created_at.desc()).limit(3).all()
-        
-        for client in recent_clients:
-            activities.append({
-                'type': 'client',
-                'message': f'New client registered: {client.full_name}',
-                'time': get_relative_time(client.created_at),
-                'icon': 'fas fa-user-plus'
-            })
-
-        # Sort by most recent
-        activities.sort(key=lambda x: x['time'])
-        
-        return jsonify(activities[:10])
-        
-    except Exception as e:
-        print(f"Error in api_dashboard_recent_activity: {e}")
-        return jsonify([
-            {
-                'type': 'info',
-                'message': 'Dashboard activity loading...',
-                'time': 'just now',
-                'icon': 'fas fa-info-circle'
-            }
-        ])
-
-def get_relative_time(dt):
-    """Get relative time string"""
-    try:
-        now = datetime.utcnow()
-        diff = now - dt
-        
-        if diff.days > 0:
-            return f"{diff.days} day{'s' if diff.days != 1 else ''} ago"
-        elif diff.seconds > 3600:
-            hours = diff.seconds // 3600
-            return f"{hours} hour{'s' if hours != 1 else ''} ago"
-        elif diff.seconds > 60:
-            minutes = diff.seconds // 60
-            return f"{minutes} minute{'s' if minutes != 1 else ''} ago"
-        else:
-            return "just now"
-    except:
-        return "recently"
-
-# UNAKI BOOKING VIEW ROUTES - Duplicate removed to avoid route conflicts
+        from datetime import date
+
+        # Get all required data for dropdowns
+        clients = get_all_customers()
+        services = get_all_services()
+        staff_members = get_staff_members()
+
+        # Get recent bookings for display
+        existing_bookings = UnakiBooking.query.order_by(UnakiBooking.created_at.desc()).limit(10).all()
+
+        # Pass today's date
+        today = date.today().strftime('%Y-%m-%d')
+
+        return render_template('unaki_bookings.html', 
+                             clients=clients,
+                             services=services, 
+                             staff_members=staff_members,
+                             existing_bookings=existing_bookings,
+                             today=today)
+
+    except Exception as e:
+        print(f"Error in unaki_bookings: {e}")
+        flash('Error loading booking form. Please try again.', 'danger')
+        return redirect(url_for('dashboard'))
 
 @app.route('/book-appointment', methods=['POST'])
 @login_required
@@ -1987,7 +1825,6 @@
                 end_time_obj > UnakiBooking.start_time     # New end > Existing start
             )
         ).first()
->>>>>>> d40d3230
 
         # Handle both JSON and non-JSON requests
         data = {}
