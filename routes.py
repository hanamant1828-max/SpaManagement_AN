"""
New modular routes file - imports all module views and creates default data
"""
from flask import render_template, request, redirect, url_for, flash, jsonify, session
from flask_login import login_user, logout_user, login_required, current_user
from werkzeug.security import generate_password_hash
from datetime import datetime, date, timedelta
from sqlalchemy import func, and_, or_
from app import app, db
import utils
import base64
import os
import random # Import random for sample data generation
import json # Import json for jsonify

def create_default_data():
    """Create default data for the application"""
    try:
        from models import User, Role, Permission, Category, Department, Service, Customer

        # Create default admin user if it doesn't exist
        admin_user = User.query.filter_by(username='admin').first()
        if not admin_user:
            admin_user = User(
                username='admin',
                email='admin@spa.com',
                first_name='System',
                last_name='Administrator',
                role='admin',
                is_active=True,
                password_hash=generate_password_hash('admin123')
            )
            db.session.add(admin_user)
            print("Created default admin user with proper password hash")
        elif not admin_user.password_hash:
            # Fix existing admin user if password_hash is missing
            admin_user.password_hash = generate_password_hash('admin123')
            admin_user.is_active = True
            print("Fixed admin user password hash")

        # Create default categories
        categories = [
            {'name': 'facial', 'display_name': 'Facial Services', 'category_type': 'service'},
            {'name': 'massage', 'display_name': 'Massage Services', 'category_type': 'service'},
            {'name': 'beauty', 'display_name': 'Beauty Services', 'category_type': 'service'},
            {'name': 'supplies', 'display_name': 'Supplies', 'category_type': 'expense'},
            {'name': 'utilities', 'display_name': 'Utilities', 'category_type': 'expense'}
        ]

        for cat_data in categories:
            category = Category.query.filter_by(name=cat_data['name']).first()
            if not category:
                category = Category(**cat_data)
                db.session.add(category)

        # Create default services
        services = [
            {'name': 'Basic Facial', 'price': 50.0, 'duration': 60, 'category': 'facial'},
            {'name': 'Deep Tissue Massage', 'price': 80.0, 'duration': 90, 'category': 'massage'},
            {'name': 'Manicure', 'price': 25.0, 'duration': 45, 'category': 'beauty'}
        ]

        for service_data in services:
            service = Service.query.filter_by(name=service_data['name']).first()
            if not service:
                service = Service(**service_data, is_active=True)
                db.session.add(service)

        db.session.commit()
        print("Default data created successfully")

    except Exception as e:
        print(f"Error creating default data: {e}")
        db.session.rollback()

# Student Offers API routes (global fallback)
@app.route('/api/student-offers', methods=['GET', 'POST', 'PUT', 'DELETE'])
@app.route('/api/student-offers/<int:offer_id>', methods=['GET', 'PUT', 'DELETE'])
@login_required
def student_offers_api_fallback(offer_id=None):
    """Fallback API routes for student offers"""
    try:
        # Import the packages blueprint functions
        from modules.packages.routes import (
            api_get_student_offers, api_create_student_offer,
            api_get_student_offer, api_update_student_offer, api_delete_student_offer
        )

        # Route to appropriate function based on method and parameters
        if request.method == 'GET':
            if offer_id:
                return api_get_student_offer(offer_id)
            else:
                return api_get_student_offers()
        elif request.method == 'POST':
            return api_create_student_offer()
        elif request.method == 'PUT' and offer_id:
            return api_update_student_offer(offer_id)
        elif request.method == 'DELETE' and offer_id:
            return api_delete_student_offer(offer_id)
        else:
            return jsonify({'success': False, 'error': 'Invalid request'}), 400

    except Exception as e:
        print(f"API fallback error: {e}")
        return jsonify({'success': False, 'error': str(e)}), 500


# Import module views individually to avoid conflicts
try:
    from modules.auth.auth_views import *
    from modules.dashboard.dashboard_views import *
    from modules.clients.clients_views import *
    from modules.services.services_views import *
    from modules.bookings.bookings_views import *
    from modules.staff.staff_views import *
    from modules.expenses.expenses_views import *
    from modules.reports.reports_views import *
    from modules.settings.settings_views import *
    from modules.notifications.notifications_views import *
    from modules.checkin.checkin_views import *
    from modules.billing.billing_views import *
    from modules.billing.integrated_billing_views import *
    from modules.inventory.views import *
    from modules.packages.new_packages_views import *
    from modules.packages.membership_views import *
    from modules.packages.professional_packages_views import *
    # Unaki Booking System routes handled in main routes file

    print("All modules imported successfully")
except ImportError as e:
    print(f"Module import error: {e}")
    print("Some modules may not be available")


# utility_processor moved to app.py to avoid conflicts

# Removed duplicate create_default_data function - using the one at the top of the file

# Root route is handled in app.py - removed duplicate to avoid conflicts

# Health check route for deployment
@app.route('/health')
def health_check():
    return {
        'status': 'ok',
        'service': 'spa_management',
        'version': '1.0.0'
    }, 200

# Backward compatibility route
@app.route('/clients')
def clients_redirect():
    return redirect(url_for('customers'))



# Additional routes that don't fit in modules yet
# alerts route is now handled in dashboard module

@app.route('/test_navigation')

def test_navigation():
    """Navigation testing page"""
    return render_template('test_navigation.html')

<<<<<<< HEAD
=======
# unaki-booking route moved to app.py to avoid conflicts

>>>>>>> d40d3230
# Enhanced API routes for Unaki Booking System with live database integration

@app.route('/api/unaki/staff', methods=['GET'])
@login_required
# Unaki staff API is handled in app.py

        # If no staff exist, create sample ones
        if not staff_data:
            print("No staff found, creating sample staff...")
            sample_staff = [
                {'first_name': 'Sarah', 'last_name': 'Johnson', 'designation': 'Senior Therapist', 'email': 'sarah@spa.com'},
                {'first_name': 'Mike', 'last_name': 'Wilson', 'designation': 'Massage Therapist', 'email': 'mike@spa.com'},
                {'first_name': 'Emily', 'last_name': 'Davis', 'designation': 'Esthetician', 'email': 'emily@spa.com'},
                {'first_name': 'David', 'last_name': 'Brown', 'designation': 'Hair Stylist', 'email': 'david@spa.com'}
            ]
            
            for i, staff_data_item in enumerate(sample_staff, 1):
                staff = User(
                    username=f"{staff_data_item['first_name'].lower()}_demo",
                    first_name=staff_data_item['first_name'],
                    last_name=staff_data_item['last_name'],
                    email=staff_data_item['email'],
                    designation=staff_data_item['designation'],
                    role='staff',
                    is_active=True,
                    password_hash=generate_password_hash('demo123')
                )
                db.session.add(staff)
                staff_data.append({
                    'id': i,
                    'name': f"{staff_data_item['first_name']} {staff_data_item['last_name']}",
                    'specialization': staff_data_item['designation'],
                    'color': f"#{i:06x}"[-6:],
                    'email': staff_data_item['email'],
                    'phone': '',
                    'is_active': True
                })
            
            try:
                db.session.commit()
                print(f"Created {len(sample_staff)} sample staff members")
            except Exception as commit_error:
                print(f"Error committing sample staff: {commit_error}")
                db.session.rollback()

        return jsonify(staff_data)

    except Exception as e:
        print(f"Error in unaki_get_staff: {e}")
        return jsonify([])

@app.route('/api/unaki/services', methods=['GET'])
@login_required
# Unaki services API is handled in app.py

        # If no services exist, create sample ones
        if not services_data:
            print("No services found, creating sample services...")
            sample_services = [
                {'name': 'Swedish Massage', 'duration': 60, 'price': 75.00, 'category': 'massage'},
                {'name': 'Deep Tissue Massage', 'duration': 90, 'price': 95.00, 'category': 'massage'},
                {'name': 'Classic Facial', 'duration': 60, 'price': 65.00, 'category': 'facial'},
                {'name': 'Anti-Aging Facial', 'duration': 75, 'price': 85.00, 'category': 'facial'},
                {'name': 'Manicure', 'duration': 45, 'price': 35.00, 'category': 'nails'}
            ]
            
            for service_data in sample_services:
                service = Service(
                    name=service_data['name'],
                    duration=service_data['duration'],
                    price=service_data['price'],
                    category=service_data['category'],
                    is_active=True
                )
                db.session.add(service)
                services_data.append({
                    'id': len(services_data) + 1,
                    'name': service_data['name'],
                    'duration': service_data['duration'],
                    'price': service_data['price'],
                    'category': service_data['category']
                })
            
            try:
                db.session.commit()
                print(f"Created {len(sample_services)} sample services")
            except Exception as commit_error:
                print(f"Error committing sample services: {commit_error}")
                db.session.rollback()

        return jsonify(services_data)

    except Exception as e:
        print(f"Error in unaki_get_services: {e}")
        return jsonify([])

@app.route('/api/unaki/schedule/<date_str>', methods=['GET'])
@login_required
def unaki_get_schedule(date_str):
    """Get schedule data for specific date with appointments and shifts"""
    try:
        from models import User, Appointment, Service
        from datetime import datetime, date, time
        import json

        # Parse date
        target_date = datetime.strptime(date_str, '%Y-%m-%d').date()

        # Get active staff
        staff_members = User.query.filter_by(is_active=True).order_by(User.first_name, User.last_name).all()

        staff_data = []
        appointments_data = []

        for staff in staff_members:
            # Staff info
            staff_info = {
                'id': staff.id,
                'name': f"{staff.first_name} {staff.last_name}".strip(),
                'color': getattr(staff, 'color', f"#{staff.id:06x}"[-6:]),
                'shift_start': '09:00',  # Default shift times
                'shift_end': '17:00',
                'break_start': '12:00',
                'break_end': '13:00'
            }
            staff_data.append(staff_info)

            # Get appointments for this staff member and date
            appointments = Appointment.query.filter(
                Appointment.staff_id == staff.id,
                Appointment.appointment_date >= datetime.combine(target_date, time.min),
                Appointment.appointment_date < datetime.combine(target_date, time.max).replace(hour=23, minute=59)
            ).all()

            for appointment in appointments:
                appointment_info = {
                    'id': appointment.id,
                    'staffId': staff.id,
                    'clientName': appointment.client.full_name if appointment.client else 'Unknown Client',
                    'clientPhone': appointment.client.phone if appointment.client else '',
                    'service': appointment.service.name if appointment.service else 'Service',
                    'startTime': appointment.appointment_date.strftime('%H:%M'),
                    'endTime': appointment.end_time.strftime('%H:%M') if appointment.end_time else None,
                    'duration': appointment.service.duration if appointment.service else 60,
                    'status': appointment.status,
                    'notes': appointment.notes or '',
                    'date': target_date.strftime('%Y-%m-%d')
                }
                appointments_data.append(appointment_info)

        # Get shift logs for the date
        breaks_data = []  # This can be enhanced with actual break/shift log data

        return jsonify({
            'success': True,
            'date': date_str,
            'staff': staff_data,
            'appointments': appointments_data,
            'breaks': breaks_data
        })

    except Exception as e:
        print(f"Error in unaki_get_schedule: {e}")
        return jsonify({'success': False, 'error': str(e)}), 500

# Enhanced appointment creation with database integration
@app.route('/api/unaki/appointments/create', methods=['POST'])
@login_required
def unaki_create_appointment_enhanced():
    """Create new appointment with full database integration"""
    try:
        from models import User, Customer, Service, Appointment
        from modules.bookings.bookings_queries import create_appointment
        from datetime import datetime

        data = request.get_json()

        # Validate required fields
        required_fields = ['staffId', 'clientName', 'serviceType', 'startTime', 'endTime']
        for field in required_fields:
            if field not in data or not data[field]:
                return jsonify({
                    'success': False,
                    'error': f'Missing required field: {field}'
                }), 400

        # Parse date and times
        appointment_date_str = data.get('date', datetime.now().strftime('%Y-%m-%d'))
        appointment_date = datetime.strptime(appointment_date_str, '%Y-%m-%d').date()
        start_datetime = datetime.combine(appointment_date, datetime.strptime(data['startTime'], '%H:%M').time())
        end_datetime = datetime.combine(appointment_date, datetime.strptime(data['endTime'], '%H:%M').time())

        # Find or create customer
        customer = Customer.query.filter_by(full_name=data['clientName']).first()
        if not customer:
            names = data['clientName'].split(' ')
            customer = Customer(
                first_name=names[0],
                last_name=' '.join(names[1:]) if len(names) > 1 else '',
                full_name=data['clientName'],
                phone=data.get('clientPhone', ''),
                email=f"{data['clientName'].lower().replace(' ', '.')}@customer.spa",
                is_active=True
            )
            db.session.add(customer)
            db.session.flush()

        # Find or create service
        service = Service.query.filter_by(name=data['serviceType']).first()
        if not service:
            duration = int((end_datetime - start_datetime).total_seconds() / 60)
            service = Service(
                name=data['serviceType'],
                duration=duration,
                price=100.0,
                is_active=True
            )
            db.session.add(service)
            db.session.flush()

        # Verify staff exists
        staff = User.query.get(data['staffId'])
        if not staff:
            return jsonify({
                'success': False,
                'error': 'Staff member not found'
            }), 404

        # Create appointment using existing function
        appointment_data = {
            'client_id': customer.id,
            'service_id': service.id,
            'staff_id': staff.id,
            'appointment_date': start_datetime,
            'end_time': end_datetime,
            'status': 'confirmed',
            'notes': data.get('notes', ''),
            'amount': service.price
        }

        appointment = create_appointment(appointment_data)
        db.session.commit()

        return jsonify({
            'success': True,
            'message': 'Appointment created successfully',
            'appointment': {
                'id': appointment.id,
                'clientName': customer.full_name,
                'service': service.name,
                'startTime': start_datetime.strftime('%H:%M'),
                'endTime': end_datetime.strftime('%H:%M'),
                'staffId': staff.id,
                'status': appointment.status
            }
        })

    except Exception as e:
        db.session.rollback()
        print(f"Error creating appointment: {e}")
        return jsonify({'success': False, 'error': str(e)}), 500

# Shift logs and staff management integration
@app.route('/api/unaki/shift-logs/<date_str>', methods=['GET'])
@login_required
def unaki_get_shift_logs(date_str):
    """Get shift logs for specific date"""
    try:
        from datetime import datetime

        # Parse date
        target_date = datetime.strptime(date_str, '%Y-%m-%d').date()

        # This can be enhanced with actual shift log models
        # For now, return basic structure
        shift_logs = []

        return jsonify({
            'success': True,
            'date': date_str,
            'shift_logs': shift_logs
        })

    except Exception as e:
        print(f"Error getting shift logs: {e}")
        return jsonify({'success': False, 'error': str(e)}), 500

@app.route('/api/unaki/staff-availability/<staff_id>/<date_str>', methods=['GET'])
@login_required
def unaki_get_staff_availability(staff_id, date_str):
    """Get staff availability for specific date"""
    try:
        from models import User, Appointment
        from datetime import datetime, date, time

        # Parse date
        target_date = datetime.strptime(date_str, '%Y-%m-%d').date()

        # Get staff member
        staff = User.query.get(staff_id)
        if not staff:
            return jsonify({'success': False, 'error': 'Staff member not found'}), 404

        # Get appointments for this staff member and date
        appointments = Appointment.query.filter(
            Appointment.staff_id == staff_id,
            Appointment.appointment_date >= datetime.combine(target_date, time.min),
            Appointment.appointment_date < datetime.combine(target_date, time.max).replace(hour=23, minute=59)
        ).all()

        # Calculate availability (basic implementation)
        occupied_slots = []
        for appointment in appointments:
            occupied_slots.append({
                'start': appointment.appointment_date.strftime('%H:%M'),
                'end': appointment.end_time.strftime('%H:%M') if appointment.end_time else None
            })

        return jsonify({
            'success': True,
            'staff_id': staff_id,
            'staff_name': f"{staff.first_name} {staff.last_name}",
            'date': date_str,
            'occupied_slots': occupied_slots,
            'shift_start': '09:00',
            'shift_end': '17:00'
        })

    except Exception as e:
        print(f"Error getting staff availability: {e}")
        return jsonify({'success': False, 'error': str(e)}), 500

# /api/unaki/load-sample-data route moved to app.py to avoid conflicts


@app.route('/api/unaki/staff', methods=['GET'])
@login_required
def get_unaki_staff():
    """Get all Unaki staff members"""
    try:
        from models import UnakiStaff
        staff = UnakiStaff.query.filter_by(is_active=True).all()
        return jsonify([s.to_dict() for s in staff])
    except Exception as e:
        return jsonify({'success': False, 'error': str(e)}), 500

@app.route('/api/unaki/appointments', methods=['GET', 'POST'])
@login_required
def unaki_appointments_api():
    """Handle Unaki appointments - GET to retrieve, POST to create"""
    try:
        if request.method == 'GET':
            from models import UnakiAppointment
            appointments = UnakiAppointment.query.all()
            return jsonify([a.to_dict() for a in appointments])

        elif request.method == 'POST':
            data = request.get_json()

            # Validate required fields - check for both old and new field names for compatibility
            required_fields = ['staffId', 'clientName', 'service', 'startTime', 'endTime']
            missing_fields = []

            for field in required_fields:
                if field not in data or not data[field] or str(data[field]).strip() == '':
                    missing_fields.append(field)

            if missing_fields:
                return jsonify({
                    'success': False,
                    'error': f'Missing required fields: {", ".join(missing_fields)}. All fields (staff, client name, service, start time, and end time) are required'
                }), 400

            # Import models
            from models import UnakiAppointment, UnakiStaff
            from datetime import datetime, date

            # Validate staff exists
            try:
                staff_id = int(data['staffId'])
                staff = UnakiStaff.query.get(staff_id)
                if not staff:
                    return jsonify({
                        'success': False,
                        'error': f'Staff member with ID {staff_id} not found'
                    }), 404
            except (ValueError, TypeError):
                return jsonify({
                    'success': False,
                    'error': 'Invalid staff ID format'
                }), 400

            # Parse date and times with better error handling
            try:
                appointment_date = datetime.strptime(data.get('appointmentDate', date.today().isoformat()), '%Y-%m-%d').date()
                start_time = datetime.strptime(data['startTime'], '%H:%M').time()
                end_time = datetime.strptime(data['endTime'], '%H:%M').time()

                # Validate time logic
                if start_time >= end_time:
                    return jsonify({
                        'success': False,
                        'error': 'Start time must be before end time'
                    }), 400

                # Create datetime objects
                start_datetime = datetime.combine(appointment_date, start_time)
                end_datetime = datetime.combine(appointment_date, end_time)

            except ValueError as e:
                return jsonify({
                    'success': False,
                    'error': f'Invalid date/time format: {str(e)}'
                }), 400

            # Create new appointment
            appointment = UnakiAppointment(
                staff_id=data['staffId'],
                client_name=data['clientName'],
                service=data['service'],
                start_time=start_datetime,
                end_time=end_datetime,
                phone=data.get('clientPhone', ''),
                notes=data.get('notes', ''),
                appointment_date=appointment_date
            )

            db.session.add(appointment)
            db.session.commit()

            return jsonify({
                'success': True,
                'message': 'Appointment created successfully',
                'appointment': appointment.to_dict()
            })

    except Exception as e:
        db.session.rollback()
        print(f"Error in unaki appointments API: {e}")
        return jsonify({'success': False, 'error': str(e)}), 500

@app.route('/api/unaki/appointments/<int:appointment_id>', methods=['DELETE'])
@login_required
def delete_unaki_appointment(appointment_id):
    """Delete a specific Unaki appointment"""
    try:
        from models import UnakiAppointment

        appointment = UnakiAppointment.query.get(appointment_id)
        if not appointment:
            return jsonify({
                'success': False,
                'error': 'Appointment not found'
            }), 404

        db.session.delete(appointment)
        db.session.commit()

        return jsonify({
            'success': True,
            'message': 'Appointment deleted successfully'
        })

    except Exception as e:
        db.session.rollback()
        print(f"Error deleting appointment: {e}")
        return jsonify({'success': False, 'error': str(e)}), 500

@app.route('/api/unaki/breaks', methods=['GET'])
@login_required
def get_unaki_breaks():
    """Get all Unaki breaks"""
    try:
        from models import UnakiBreak
        breaks = UnakiBreak.query.all()
        return jsonify([b.to_dict() for b in breaks])
    except Exception as e:
        return jsonify({'success': False, 'error': str(e)}), 500

# Billing route removed - handled in integrated_billing_views.py

@app.route('/communications')

def communications():
    if False:
        flash('Access denied', 'danger')
        return redirect(url_for('dashboard'))

    from models import Communication, Customer
    from forms import CommunicationForm

    communications = Communication.query.order_by(Communication.created_at.desc()).all()
    customers = Customer.query.filter_by(is_active=True).all()
    form = CommunicationForm()

    return render_template('communications.html',
                         communications=communications,
                         customers=customers,
                         form=form)

@app.route('/add_communication', methods=['POST'])

def add_communication():
    if False:
        flash('Access denied', 'danger')
        return redirect(url_for('dashboard'))

    from models import Communication
    from forms import CommunicationForm

    form = CommunicationForm()
    if form.validate_on_submit():
        try:
            communication = Communication(
                client_id=form.client_id.data,
                type=form.type.data,
                subject=form.subject.data,
                message=form.message.data,
                created_by=current_user.id
            )
            db.session.add(communication)
            db.session.commit()
            flash('Communication logged successfully!', 'success')
        except Exception as e:
            db.session.rollback()
            flash(f'Error logging communication: {str(e)}', 'danger')
    else:
        for field, errors in form.errors.items():
            for error in errors:
                flash(f'{getattr(form, field).label.text}: {error}', 'danger')

    return redirect(url_for('communications'))

@app.route('/promotions')

def promotions():
    if False:
        flash('Access denied', 'danger')
        return redirect(url_for('dashboard'))
    return render_template('promotions.html')

@app.route('/waitlist')

def waitlist():
    if False:
        flash('Access denied', 'danger')
        return redirect(url_for('dashboard'))
    return render_template('waitlist.html')

@app.route('/product_sales')

def product_sales():
    if False:
        flash('Access denied', 'danger')
        return redirect(url_for('dashboard'))
    return render_template('product_sales.html')

@app.route('/recurring_appointments')

def recurring_appointments():
    if False:
        flash('Access denied', 'danger')
        return redirect(url_for('dashboard'))
    return render_template('recurring_appointments.html')

@app.route('/reviews')

def reviews():
    if False:
        flash('Access denied', 'danger')
        return redirect(url_for('dashboard'))
    return render_template('reviews.html')

@app.route('/business_settings')

def business_settings():
    if False:
        flash('Access denied', 'danger')
        return redirect(url_for('dashboard'))

    from models import BusinessSettings
    from forms import BusinessSettingsForm

    # Get business settings
    business_settings = BusinessSettings.query.first()
    if not business_settings:
        business_settings = BusinessSettings()
        db.session.add(business_settings)
        db.session.commit()

    # Initialize form
    form = BusinessSettingsForm(obj=business_settings)

    return render_template('business_settings.html', form=form, business_settings=business_settings)


# system_management route moved to app.py to avoid conflicts

@app.route('/add_category', methods=['POST'])

def add_category():
    """Add new category"""
    if False:
        flash('Access denied', 'danger')
        return redirect(url_for('dashboard'))

    from models import Category
    from forms import CategoryForm

    form = CategoryForm()

    if form.validate_on_submit():
        try:
            category = Category(
                name=form.name.data,
                display_name=form.display_name.data,
                description=form.description.data,
                category_type=form.category_type.data,
                color=form.color.data or '#007bff',
                icon=form.icon.data or 'fas fa-tag',
                is_active=form.is_active.data,
                sort_order=form.sort_order.data or 0
            )
            db.session.add(category)
            db.session.commit()
            flash('Category added successfully!', 'success')
        except Exception as e:
            db.session.rollback()
            flash(f'Error adding category: {str(e)}', 'danger')
    else:
        for field, errors in form.errors.items():
            for error in errors:
                flash(f'{getattr(form, field).label.text}: {error}', 'danger')

    return redirect(url_for('system_management'))

# role_management route moved to app.py to avoid conflicts

@app.route('/student-offers/add')
@login_required
def student_offers_add():
    """Add student offer page"""
    if not current_user.can_access('packages'):
        flash('Access denied', 'danger')
        return redirect(url_for('dashboard'))
    return render_template('packages/add_student_offer.html')


# System Management Data Providers
@app.route('/add_role', methods=['POST'])
@login_required
def add_role():
    if not current_user.can_access('settings'):
        flash('Access denied', 'danger')
        return redirect(url_for('dashboard'))

    from models import Role
    from forms import RoleForm

    form = RoleForm()
    if form.validate_on_submit():
        try:
            role = Role(
                name=form.name.data,
                display_name=form.display_name.data,
                description=form.description.data,
                is_active=form.is_active.data
            )
            db.session.add(role)
            db.session.commit()
            flash('Role added successfully!', 'success')
        except Exception as e:
            db.session.rollback()
            flash(f'Error adding role: {str(e)}', 'danger')
    else:
        for field, errors in form.errors.items():
            for error in errors:
                flash(f'{getattr(form, field).label.text}: {error}', 'danger')

    return redirect(url_for('role_management'))

@app.route('/edit_role/<int:role_id>', methods=['POST'])

def edit_role(role_id):
    if False:
        flash('Access denied', 'danger')
        return redirect(url_for('dashboard'))

    from models import Role
    from forms import RoleForm

    role = Role.query.get_or_404(role_id)
    form = RoleForm(obj=role)

    if form.validate_on_submit():
        try:
            role.name = form.name.data
            role.display_name = form.display_name.data
            role.description = form.description.data
            role.is_active = form.is_active.data
            db.session.commit()
            flash('Role updated successfully!', 'success')
        except Exception as e:
            db.session.rollback()
            flash(f'Error updating role: {str(e)}', 'danger')
    else:
        for field, errors in form.errors.items():
            for error in errors:
                flash(f'{getattr(form, field).label.text}: {error}', 'danger')

    return redirect(url_for('system_management'))

@app.route('/delete_role/<int:role_id>', methods=['POST'])

def delete_role(role_id):
    if False:
        flash('Access denied', 'danger')
        return redirect(url_for('dashboard'))

    from models import Role

    try:
        role = Role.query.get_or_404(role_id)
        if role.name == 'admin':
            return {'error': 'Cannot delete admin role'}, 400
        db.session.delete(role)
        db.session.commit()
        flash('Role deleted successfully!', 'success')
    except Exception as e:
        db.session.rollback()
        flash(f'Error deleting role: {str(e)}', 'danger')

    return redirect(url_for('system_management'))

@app.route('/update_business_settings', methods=['POST'])

def update_business_settings():
    if False:
        flash('Access denied', 'danger')
        return redirect(url_for('dashboard'))

    from models import BusinessSettings
    from forms import BusinessSettingsForm

    business_settings = BusinessSettings.query.first()
    if not business_settings:
        business_settings = BusinessSettings()

    form = BusinessSettingsForm()
    if form.validate_on_submit():
        try:
            form.populate_obj(business_settings)
            db.session.add(business_settings)
            db.session.commit()
            flash('Business settings updated successfully!', 'success')
        except Exception as e:
            db.session.rollback()
            flash(f'Error updating business settings: {str(e)}', 'danger')
    else:
        for field, errors in form.errors.items():
            for error in errors:
                flash(f'{getattr(form, field).label.text}: {error}', 'danger')

    return redirect(url_for('system_management'))

# API endpoints for Role Management
@app.route('/api/roles', methods=['POST'])
def api_create_role():
    """API endpoint to create a new role"""
    if False:
        return {'error': 'Access denied'}, 403

    from models import Role

    data = request.get_json()
    if not data:
        return {'error': 'No data provided'}, 400

    try:
        role = Role(
            name=data.get('name'),
            display_name=data.get('display_name'),
            description=data.get('description', ''),
            is_active=True
        )
        db.session.add(role)
        db.session.commit()
        return {'message': 'Role created successfully', 'role_id': role.id}, 201
    except Exception as e:
        db.session.rollback()
        return {'error': str(e)}, 500

@app.route('/api/roles/<int:role_id>', methods=['DELETE'])
def api_delete_role(role_id):
    """API endpoint to delete a role"""
    if False:
        return {'error': 'Access denied'}, 403

    from models import Role

    try:
        role = Role.query.get_or_404(role_id)
        if role.name == 'admin':
            return {'error': 'Cannot delete admin role'}, 400

        db.session.delete(role)
        db.session.commit()
        return {'message': 'Role deleted successfully'}, 200
    except Exception as e:
        db.session.rollback()
        return {'error': str(e)}, 500

@app.route('/api/roles/<int:role_id>/permissions', methods=['GET'])
def api_get_role_permissions(role_id):
    """API endpoint to get role permissions"""
    if False:
        return {'error': 'Access denied'}, 403

    from models import Role

    try:
        role = Role.query.get_or_404(role_id)
        role_permissions = [rp.permission.name for rp in role.permissions]
        return {
            'role_name': role.display_name,
            'permissions': role_permissions
        }, 200
    except Exception as e:
        return {'error': str(e)}, 500

@app.route('/api/roles/<int:role_id>/permissions', methods=['POST'])
def api_update_role_permissions(role_id):
    """API endpoint to update role permissions"""
    if False:
        return {'error': 'Access denied'}, 403

    from models import Role, Permission, RolePermission

    data = request.get_json()
    if not data:
        return {'error': 'No data provided'}, 400

    try:
        role = Role.query.get_or_404(role_id)
        if role.name == 'admin':
            return {'error': 'Cannot modify admin role permissions'}, 400

        # Clear existing permissions
        RolePermission.query.filter_by(role_id=role_id).delete()

        # Add new permissions
        permission_names = data.get('permissions', [])
        for perm_name in permission_names:
            permission = Permission.query.filter_by(name=perm_name).first()
            if permission:
                role_perm = RolePermission(role_id=role_id, permission_id=permission.id)
                db.session.add(role_perm)

        db.session.commit()
        return {'message': 'Permissions updated successfully'}, 200
    except Exception as e:
        db.session.rollback()
        return {'error': str(e)}, 500

# Role Management API endpoints
@app.route('/add_permission', methods=['POST'])
@login_required
def add_permission():
    """Add new permission"""
    if not current_user.can_access('settings'):
        flash('Access denied', 'danger')
        return redirect(url_for('dashboard'))

    from models import Permission
    from forms import PermissionForm

    form = PermissionForm()
    if form.validate_on_submit():
        try:
            permission = Permission(
                name=form.name.data,
                description=form.description.data,
                is_active=form.is_active.data
            )
            db.session.add(permission)
            db.session.commit()
            flash('Permission added successfully!', 'success')
        except Exception as e:
            db.session.rollback()
            flash(f'Error adding permission: {str(e)}', 'danger')
    else:
        for field, errors in form.errors.items():
            for error in errors:
                flash(f'{getattr(form, field).label.text}: {error}', 'danger')

    return redirect(url_for('role_management'))

# Additional API routes
@app.route('/api/services')
def api_services():
    from models import Service

    services = Service.query.filter_by(is_active=True).all()
    return jsonify([{
        'id': s.id,
        'name': s.name,
        'price': float(s.price),
        'duration': s.duration
    } for s in services])

@app.route('/api/staff')
def api_staff():
    from models import User

    staff = User.query.filter(User.role.in_(['staff', 'manager'])).filter_by(is_active=True).all()
    return jsonify([{
        'id': s.id,
        'name': s.full_name,
        'role': s.role
    } for s in staff])

# Face Recognition API endpoints





# Face Recognition API endpoints are handled in the clients module





# Error handlers
@app.errorhandler(404)
def not_found_error(error):
    return render_template('404.html'), 404

@app.errorhandler(500)
def internal_error(error):
    db.session.rollback()
    return render_template('500.html'), 500<|MERGE_RESOLUTION|>--- conflicted
+++ resolved
@@ -164,11 +164,6 @@
     """Navigation testing page"""
     return render_template('test_navigation.html')
 
-<<<<<<< HEAD
-=======
-# unaki-booking route moved to app.py to avoid conflicts
-
->>>>>>> d40d3230
 # Enhanced API routes for Unaki Booking System with live database integration
 
 @app.route('/api/unaki/staff', methods=['GET'])
